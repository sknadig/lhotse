import itertools
import logging
import random
import warnings
from concurrent.futures import Executor, ProcessPoolExecutor
from dataclasses import dataclass, field
from functools import partial, reduce
from itertools import chain, islice
<<<<<<< HEAD
from math import ceil, floor
from operator import add
=======
from math import ceil, floor, isclose
>>>>>>> ad03676c
from pathlib import Path
from typing import (
    Any,
    Callable,
    Dict,
    FrozenSet,
    Iterable,
    List,
    Mapping,
    Optional,
    Sequence,
    Set,
    Tuple,
    Type,
    TypeVar,
    Union,
)

import numpy as np
from intervaltree import Interval, IntervalTree
from tqdm.auto import tqdm
from typing_extensions import Literal

from lhotse.audio import AudioMixer, AudioSource, Recording, RecordingSet
from lhotse.augmentation import AugmentFn
from lhotse.features import (
    FeatureExtractor,
    FeatureMixer,
    FeatureSet,
    Features,
    create_default_feature_extractor,
)
from lhotse.features.base import compute_global_stats
from lhotse.features.io import FeaturesWriter, LilcomFilesWriter, LilcomHdf5Writer
from lhotse.serialization import Serializable
from lhotse.supervision import SupervisionSegment, SupervisionSet
from lhotse.utils import (
    DEFAULT_PADDING_VALUE,
    Decibels,
    LOG_EPSILON,
    NonPositiveEnergyError,
    Pathlike,
    Seconds,
    SetContainingAnything,
    TimeSpan,
    add_durations,
    asdict_nonull,
    compute_num_frames,
    compute_num_samples,
    compute_start_duration_for_extended_cut,
    exactly_one_not_null,
    fastcopy,
    ifnone,
    index_by_id_and_check,
    measure_overlap,
    overlaps,
    overspans,
    perturb_num_samples,
    rich_exception_info,
    split_sequence,
    uuid4,
    deprecated,
)

# One of the design principles for Cuts is a maximally "lazy" implementation, e.g. when mixing Cuts,
# we'd rather sum the feature matrices only after somebody actually calls "load_features". It helps to avoid
# an excessive storage size for data augmented in various ways.


FW = TypeVar("FW", bound=FeaturesWriter)


class Cut:
    """
    .. caution::
        :class:`~lhotse.cut.Cut` is just an abstract class -- the actual logic is implemented by its child classes (scroll down for references).

    :class:`~lhotse.cut.Cut` is a base class for audio cuts.
    An "audio cut" is a subset of a :class:`~lhotse.audio.Recording` -- it can also be thought of as a "view"
    or a pointer to a chunk of audio.
    It is not limited to audio data -- cuts may also point to (sub-spans of) precomputed
    :class:`~lhotse.features.base.Features`.

    Cuts are different from :class:`~lhotse.supervision.SupervisionSegment` in that they may be arbitrarily
    longer or shorter than supervisions; cuts may even contain multiple supervisions for creating contextual
    training data, and unsupervised regions that provide real or synthetic acoustic background context
    for the supervised segments.

    The following example visualizes how a cut may represent a part of a single-channel recording with
    two utterances and some background noise in between::

                          Recording
        |-------------------------------------------|
        "Hey, Matt!"     "Yes?"        "Oh, nothing"
        |----------|     |----|        |-----------|
                   Cut1
        |------------------------|

    This scenario can be represented in code, using :class:`~lhotse.cut.MonoCut`, as::

        >>> from lhotse import Recording, SupervisionSegment, MonoCut
        >>> rec = Recording(id='rec1', duration=10.0, sampling_rate=8000, num_samples=80000, sources=[...])
        >>> sups = [
        ...     SupervisionSegment(id='sup1', recording_id='rec1', start=0, duration=3.37, text='Hey, Matt!'),
        ...     SupervisionSegment(id='sup2', recording_id='rec1', start=4.5, duration=0.9, text='Yes?'),
        ...     SupervisionSegment(id='sup3', recording_id='rec1', start=6.9, duration=2.9, text='Oh, nothing'),
        ... ]
        >>> cut = MonoCut(id='rec1-cut1', start=0.0, duration=6.0, channel=0, recording=rec,
        ...     supervisions=[sups[0], sups[1]])

    .. note::
        All Cut classes assume that the :class:`~lhotse.supervision.SupervisionSegment` time boundaries are relative
        to the beginning of the cut.
        E.g. if the underlying :class:`~lhotse.audio.Recording` starts at 0s (always true), the cut starts at 100s,
        and the SupervisionSegment inside the cut starts at 3s, it really did start at 103rd second of the recording.
        In some cases, the supervision might have a negative start, or a duration exceeding the duration of the cut;
        this means that the supervision in the recording extends beyond the cut.

    Cut allows to check and read audio data or features data::

        >>> assert cut.has_recording
        >>> samples = cut.load_audio()
        >>> if cut.has_features:
        ...     feats = cut.load_features()

    It can be visualized, and listened to, inside Jupyter Notebooks::

        >>> cut.plot_audio()
        >>> cut.play_audio()
        >>> cut.plot_features()

    Cuts can be used with Lhotse's :class:`~lhotse.features.base.FeatureExtractor` to compute features.

        >>> from lhotse import Fbank
        >>> feats = cut.compute_features(extractor=Fbank())

    It is also possible to use a :class:`~lhotse.features.io.FeaturesWriter` to store the features and attach
    their manifest to a copy of the cut::

        >>> from lhotse import LilcomHdf5Writer
        >>> with LilcomHdf5Writer('feats.h5') as storage:
        ...     cut_with_feats = cut.compute_and_store_features(
        ...         extractor=Fbank(),
        ...         storage=storage
        ...     )

    Cuts have several methods that allow their manipulation, transformation, and mixing.
    Some examples (see the respective methods documentation for details)::

        >>> cut_2_to_4s = cut.truncate(offset=2, duration=2)
        >>> cut_padded = cut.pad(duration=10.0)
        >>> cut_mixed = cut.mix(other_cut, offset_other_by=5.0, snr=20)
        >>> cut_append = cut.append(other_cut)
        >>> cut_24k = cut.resample(24000)
        >>> cut_sp = cut.perturb_speed(1.1)
        >>> cut_vp = cut.perturb_volume(2.)
        >>> cut_rvb = cut.reverb_rir(rir_recording)

    .. note::
        All cut transformations are performed lazily, on-the-fly, upon calling ``load_audio`` or ``load_features``.
        The stored waveforms and features are untouched.

    .. caution::
        Operations on cuts are not mutating -- they return modified copies of :class:`.Cut` objects,
        leaving the original object unmodified.

    A :class:`.Cut` that contains multiple segments (:class:`SupervisionSegment`) can be decayed into
    smaller cuts that correspond directly to supervisions::

        >>> smaller_cuts = cut.trim_to_supervisions()

    Cuts can be detached from parts of their metadata::

        >>> cut_no_feat = cut.drop_features()
        >>> cut_no_rec = cut.drop_recording()
        >>> cut_no_sup = cut.drop_supervisions()

    Finally, cuts provide convenience methods to compute feature frame and audio sample masks for supervised regions::

        >>> sup_frames = cut.supervisions_feature_mask()
        >>> sup_samples = cut.supervisions_audio_mask()

    See also:

        - :class:`lhotse.cut.MonoCut`
        - :class:`lhotse.cut.MixedCut`
        - :class:`lhotse.cut.CutSet`
    """

    # The following is the list of members and properties implemented by the child classes.
    # They are not abstract properties because dataclasses do not work well with the "abc" module.
    id: str
    start: Seconds
    duration: Seconds
    sampling_rate: int
    supervisions: List[SupervisionSegment]
    num_samples: Optional[int]
    num_frames: Optional[int]
    num_features: Optional[int]
    frame_shift: Optional[Seconds]
    features_type: Optional[str]
    has_recording: bool
    has_features: bool

    # The following is the list of methods implemented by the child classes.
    # They are not abstract methods because dataclasses do not work well with the "abc" module.
    # Check a specific child class for their documentation.
    from_dict: Callable[[Dict], "Cut"]
    load_audio: Callable[[], np.ndarray]
    load_features: Callable[[], np.ndarray]
    compute_and_store_features: Callable
    drop_features: Callable
    drop_recording: Callable
    drop_supervisions: Callable
    truncate: Callable
    pad: Callable
    resample: Callable
    perturb_speed: Callable
    perturb_tempo: Callable
    perturb_volume: Callable
    reverb_rir: Callable
    map_supervisions: Callable
    merge_supervisions: Callable
    filter_supervisions: Callable
    fill_supervision: Callable
    with_features_path_prefix: Callable
    with_recording_path_prefix: Callable

    def to_dict(self) -> dict:
        d = asdict_nonull(self)
        return {**d, "type": type(self).__name__}

    @property
    def trimmed_supervisions(self) -> List[SupervisionSegment]:
        """
        Return the supervisions in this Cut that have modified time boundaries so as not to exceed
        the Cut's start or end.

        Note that when ``cut.supervisions`` is called, the supervisions may have negative ``start``
        values that indicate the supervision actually begins before the cut, or ``end`` values
        that exceed the Cut's duration (it means the supervision continued in the original recording
        after the Cut's ending).

        .. caution::
            For some tasks such as speech recognition (ASR), trimmed supervisions
            could result in corrupted training data. This is because a part of the transcript
            might actually reside outside of the cut.
        """
        return [s.trim(self.duration) for s in self.supervisions]

    def mix(
        self,
        other: "Cut",
        offset_other_by: Seconds = 0.0,
        snr: Optional[Decibels] = None,
        preserve_id: Optional[str] = None,
    ) -> "MixedCut":
        """Refer to :function:`~lhotse.cut.mix` documentation."""
        return mix(
            self, other, offset=offset_other_by, snr=snr, preserve_id=preserve_id
        )

    def append(
        self,
        other: "Cut",
        snr: Optional[Decibels] = None,
        preserve_id: Optional[str] = None,
    ) -> "MixedCut":
        """
        Append the ``other`` Cut after the current Cut. Conceptually the same as ``mix`` but with an offset
        matching the current cuts length. Optionally scale down (positive SNR) or scale up (negative SNR)
        the ``other`` cut.
        Returns a MixedCut, which only keeps the information about the mix; actual mixing is performed
        during the call to ``load_features``.

        :param preserve_id: optional string ("left", "right"). When specified, append will preserve the cut ID
            of the left- or right-hand side argument. Otherwise, a new random ID is generated.
        """
        return mix(self, other, offset=self.duration, snr=snr, preserve_id=preserve_id)

    def compute_features(
        self,
        extractor: FeatureExtractor,
        augment_fn: Optional[AugmentFn] = None,
    ) -> np.ndarray:
        """
        Compute the features from this cut. This cut has to be able to load audio.

        :param extractor: a ``FeatureExtractor`` instance used to compute the features.
        :param augment_fn: optional ``WavAugmenter`` instance for audio augmentation.
        :return: a numpy ndarray with the computed features.
        """
        samples = self.load_audio()
        if augment_fn is not None:
            samples = augment_fn(samples, self.sampling_rate)
        return extractor.extract(samples, self.sampling_rate)

    def plot_audio(self):
        """
        Display a plot of the waveform. Requires matplotlib to be installed.
        """
        import matplotlib.pyplot as plt

        samples = self.load_audio().squeeze()
        fig, ax = plt.subplots()
        ax.plot(np.linspace(0, self.duration, len(samples)), samples)
        for supervision in self.supervisions:
            supervision = supervision.trim(self.duration)
            ax.axvspan(supervision.start, supervision.end, color="green", alpha=0.1)
        return ax

    def play_audio(self):
        """
        Display a Jupyter widget that allows to listen to the waveform.
        Works only in Jupyter notebook/lab or similar (e.g. Colab).
        """
        from IPython.display import Audio

        samples = self.load_audio().squeeze()
        return Audio(samples, rate=self.sampling_rate)

    def plot_features(self):
        """
        Display the feature matrix as an image. Requires matplotlib to be installed.
        """
        import matplotlib.pyplot as plt

        features = np.flip(self.load_features().transpose(1, 0), 0)
        return plt.matshow(features)

    def plot_alignment(self, alignment_type: str = "word"):
        """
        Display the alignment on top of a spectrogram. Requires matplotlib to be installed.
        """
        import matplotlib.pyplot as plt
        from lhotse import Fbank
        from lhotse.utils import compute_num_frames

        assert (
            len(self.supervisions) == 1
        ), "Cannot plot alignment: there has to be exactly one supervision in a Cut."
        sup = self.supervisions[0]
        assert (
            sup.alignment is not None and alignment_type in sup.alignment
        ), f"Cannot plot alignment: missing alignment field or alignment type '{alignment_type}'"

        fbank = Fbank()

        feats = self.compute_features(fbank)
        speaker = sup.speaker
        language = sup.language

        fig = plt.matshow(np.flip(feats.transpose(1, 0), 0))
        plt.title(
            "Cut ID:" + self.id + ", Speaker:" + speaker + ", Language:" + language
        )
        plt.tick_params(
            axis="both",
            which="major",
            labelbottom=True,
            labeltop=False,
            bottom=True,
            top=False,
        )

        for idx, item in enumerate(sup.alignment[alignment_type]):
            is_even = bool(idx % 2)
            end_frame = compute_num_frames(
                item.end,
                frame_shift=fbank.frame_shift,
                sampling_rate=self.sampling_rate,
            )
            plt.text(
                end_frame - 4,
                70 if is_even else 45,
                item.symbol,
                fontsize=12,
                color="w",
                rotation="vertical",
            )
            plt.axvline(end_frame, color="k")

        plt.show()

    def trim_to_supervisions(
        self,
        keep_overlapping: bool = True,
        min_duration: Optional[Seconds] = None,
        context_direction: Literal["center", "left", "right", "random"] = "center",
    ) -> List["Cut"]:
        """
        Splits the current :class:`.Cut` into as many cuts as there are supervisions (:class:`.SupervisionSegment`).
        These cuts have identical start times and durations as the supervisions.
        When there are overlapping supervisions, they can be kept or discarded via ``keep_overlapping`` flag.

        For example, the following cut::

                    Cut
            |-----------------|
             Sup1
            |----|  Sup2
               |-----------|

        is transformed into two cuts::

             Cut1
            |----|
             Sup1
            |----|
               Sup2
               |-|
                    Cut2
               |-----------|
               Sup1
               |-|
                    Sup2
               |-----------|

        :param keep_overlapping: when ``False``, it will discard parts of other supervisions that overlap with the
            main supervision. In the illustration above, it would discard ``Sup2`` in ``Cut1`` and ``Sup1`` in ``Cut2``.
        :param min_duration: An optional duration in seconds; specifying this argument will extend the cuts
            that would have been shorter than ``min_duration`` with actual acoustic context in the recording/features.
            If there are supervisions present in the context, they are kept when ``keep_overlapping`` is true.
            If there is not enough context, the returned cut will be shorter than ``min_duration``.
            If the supervision segment is longer than ``min_duration``, the return cut will be longer.
        :param context_direction: Which direction should the cut be expanded towards to include context.
            The value of "center" implies equal expansion to left and right;
            random uniformly samples a value between "left" and "right".
        :return: a list of cuts.
        """
        cuts = []
        supervisions_index = self.index_supervisions(index_mixed_tracks=True)
        for segment in self.supervisions:
            if min_duration is None:
                # Cut boundaries are equal to the supervision segment boundaries.
                new_start, new_duration = segment.start, segment.duration
            else:
                # Cut boundaries will be extended with some acoustic context.
                new_start, new_duration = compute_start_duration_for_extended_cut(
                    start=segment.start,
                    duration=segment.duration,
                    new_duration=min_duration,
                    direction=context_direction,
                )
            cuts.append(
                self.truncate(
                    offset=new_start,
                    duration=new_duration,
                    keep_excessive_supervisions=keep_overlapping,
                    _supervisions_index=supervisions_index,
                )
            )
        return cuts

    def index_supervisions(
        self, index_mixed_tracks: bool = False, keep_ids: Optional[Set[str]] = None
    ) -> Dict[str, IntervalTree]:
        """
        Create a two-level index of supervision segments. It is a mapping from a Cut's ID to an
        interval tree that contains the supervisions of that Cut.

        The interval tree can be efficiently queried for overlapping and/or enveloping segments.
        It helps speed up some operations on Cuts of very long recordings (1h+) that contain many
        supervisions.

        :param index_mixed_tracks: Should the tracks of MixedCut's be indexed as additional, separate entries.
        :param keep_ids: If specified, we will only index the supervisions with the specified IDs.
        :return: a mapping from Cut ID to an interval tree of SupervisionSegments.
        """
        keep_ids = ifnone(keep_ids, SetContainingAnything())
        indexed = {
            self.id: IntervalTree(
                Interval(s.start, s.end, s)
                for s in self.supervisions
                if s.id in keep_ids
            )
        }
        if index_mixed_tracks:
            if isinstance(self, MixedCut):
                for track in self.tracks:
                    indexed[track.cut.id] = IntervalTree(
                        Interval(s.start, s.end, s)
                        for s in track.cut.supervisions
                        if s.id in keep_ids
                    )
        return indexed

    @deprecated(
        "Cut.compute_and_store_recording will be removed in a future release. Please use save_audio() instead."
    )
    def compute_and_store_recording(
        self,
        storage_path: Pathlike,
        augment_fn: Optional[AugmentFn] = None,
    ) -> "MonoCut":
        """
        Store this cut's waveform as audio recording to disk.

        :param storage_path: The path to location where we will store the audio recordings.
        :param augment_fn: an optional callable used for audio augmentation.
            Be careful with the types of augmentations used: if they modify
            the start/end/duration times of the cut and its supervisions,
            you will end up with incorrect supervision information when using this API.
            E.g. for speed perturbation, use ``CutSet.perturb_speed()`` instead.
        :return: a new MonoCut instance.
        """
        return self.save_audio(storage_path=storage_path, augment_fn=augment_fn)

    def save_audio(
        self,
        storage_path: Pathlike,
        augment_fn: Optional[AugmentFn] = None,
    ) -> "MonoCut":
        """
        Store this cut's waveform as audio recording to disk.

        :param storage_path: The path to location where we will store the audio recordings.
        :param augment_fn: an optional callable used for audio augmentation.
            Be careful with the types of augmentations used: if they modify
            the start/end/duration times of the cut and its supervisions,
            you will end up with incorrect supervision information when using this API.
            E.g. for speed perturbation, use ``CutSet.perturb_speed()`` instead.
        :return: a new MonoCut instance.
        """
        storage_path = Path(storage_path)
        samples = self.load_audio()
        if augment_fn is not None:
            samples = augment_fn(samples, self.sampling_rate)
        # Store audio as FLAC
        import soundfile as sf

        sf.write(
            file=str(storage_path),
            data=samples.transpose(),
            samplerate=self.sampling_rate,
            format="FLAC",
        )
        recording = Recording(
            id=storage_path.stem,
            sampling_rate=self.sampling_rate,
            num_samples=samples.shape[1],
            duration=samples.shape[1] / self.sampling_rate,
            sources=[
                AudioSource(
                    type="file",
                    channels=[0],
                    source=str(storage_path),
                )
            ],
        )
        return MonoCut(
            id=self.id,
            start=0,
            duration=recording.duration,
            channel=0,
            supervisions=self.supervisions,
            recording=recording,
            custom=self.custom if hasattr(self, "custom") else None,
        )

    def speakers_feature_mask(
        self,
        min_speaker_dim: Optional[int] = None,
        speaker_to_idx_map: Optional[Dict[str, int]] = None,
        use_alignment_if_exists: Optional[str] = None,
    ) -> np.ndarray:
        """
        Return a matrix of per-speaker activity in a cut. The matrix shape is (num_speakers, num_frames),
        and its values are 0 for nonspeech **frames** and 1 for speech **frames** for each respective speaker.

        This is somewhat inspired by the TS-VAD setup: https://arxiv.org/abs/2005.07272

        :param min_speaker_dim: optional int, when specified it will enforce that the matrix shape is at least
            that value (useful for datasets like CHiME 6 where the number of speakers is always 4, but some cuts
            might have less speakers than that).
        :param speaker_to_idx_map: optional dict mapping speaker names (strings) to their global indices (ints).
            Useful when you want to preserve the order of the speakers (e.g. speaker XYZ is always mapped to index 2)
        :param use_alignment_if_exists: optional str, key for alignment type to use for generating the mask. If not
            exists, fall back on supervision time spans.
        """
        assert self.has_features, (
            f"No features available. "
            f"Can't compute supervisions feature mask for cut with ID: {self.id}."
        )
        if speaker_to_idx_map is None:
            speaker_to_idx_map = {
                spk: idx
                for idx, spk in enumerate(
                    sorted(set(s.speaker for s in self.supervisions))
                )
            }
        num_speakers = len(speaker_to_idx_map)
        if min_speaker_dim is not None:
            num_speakers = min(min_speaker_dim, num_speakers)
        mask = np.zeros((num_speakers, self.num_frames))
        for supervision in self.supervisions:
            speaker_idx = speaker_to_idx_map[supervision.speaker]
            if (
                use_alignment_if_exists
                and supervision.alignment
                and use_alignment_if_exists in supervision.alignment
            ):
                for ali in supervision.alignment[use_alignment_if_exists]:
                    st = round(ali.start / self.frame_shift) if ali.start > 0 else 0
                    et = (
                        round(ali.end / self.frame_shift)
                        if ali.end < self.duration
                        else self.num_frames
                    )
                    mask[speaker_idx, st:et] = 1
            else:
                st = (
                    round(supervision.start / self.frame_shift)
                    if supervision.start > 0
                    else 0
                )
                et = (
                    round(supervision.end / self.frame_shift)
                    if supervision.end < self.duration
                    else self.num_frames
                )
                mask[speaker_idx, st:et] = 1
        return mask

    def speakers_audio_mask(
        self,
        min_speaker_dim: Optional[int] = None,
        speaker_to_idx_map: Optional[Dict[str, int]] = None,
        use_alignment_if_exists: Optional[str] = None,
    ) -> np.ndarray:
        """
        Return a matrix of per-speaker activity in a cut. The matrix shape is (num_speakers, num_samples),
        and its values are 0 for nonspeech **samples** and 1 for speech **samples** for each respective speaker.

        This is somewhat inspired by the TS-VAD setup: https://arxiv.org/abs/2005.07272

        :param min_speaker_dim: optional int, when specified it will enforce that the matrix shape is at least
            that value (useful for datasets like CHiME 6 where the number of speakers is always 4, but some cuts
            might have less speakers than that).
        :param speaker_to_idx_map: optional dict mapping speaker names (strings) to their global indices (ints).
            Useful when you want to preserve the order of the speakers (e.g. speaker XYZ is always mapped to index 2)
        :param use_alignment_if_exists: optional str, key for alignment type to use for generating the mask. If not
            exists, fall back on supervision time spans.
        """
        assert self.has_recording, (
            f"No recording available. "
            f"Can't compute supervisions audio mask for cut with ID: {self.id}."
        )
        if speaker_to_idx_map is None:
            speaker_to_idx_map = {
                spk: idx
                for idx, spk in enumerate(
                    sorted(set(s.speaker for s in self.supervisions))
                )
            }
        num_speakers = len(speaker_to_idx_map)
        if min_speaker_dim is not None:
            num_speakers = min(min_speaker_dim, num_speakers)
        mask = np.zeros((num_speakers, self.num_samples))
        for supervision in self.supervisions:
            speaker_idx = speaker_to_idx_map[supervision.speaker]
            if (
                use_alignment_if_exists
                and supervision.alignment
                and use_alignment_if_exists in supervision.alignment
            ):
                for ali in supervision.alignment[use_alignment_if_exists]:
                    st = round(ali.start * self.sampling_rate) if ali.start > 0 else 0
                    et = (
                        round(ali.end * self.sampling_rate)
                        if ali.end < self.duration
                        else self.duration * self.sampling_rate
                    )
                    mask[speaker_idx, st:et] = 1
            else:
                st = (
                    round(supervision.start * self.sampling_rate)
                    if supervision.start > 0
                    else 0
                )
                et = (
                    round(supervision.end * self.sampling_rate)
                    if supervision.end < self.duration
                    else self.duration * self.sampling_rate
                )
                mask[speaker_idx, st:et] = 1
        return mask

    def supervisions_feature_mask(
        self, use_alignment_if_exists: Optional[str] = None
    ) -> np.ndarray:
        """
        Return a 1D numpy array with value 1 for **frames** covered by at least one supervision,
        and 0 for **frames** not covered by any supervision.

        :param use_alignment_if_exists: optional str, key for alignment type to use for generating the mask. If not
            exists, fall back on supervision time spans.
        """
        return compute_supervisions_frame_mask(
            self, use_alignment_if_exists=use_alignment_if_exists
        )

    def supervisions_audio_mask(
        self, use_alignment_if_exists: Optional[str] = None
    ) -> np.ndarray:
        """
        Return a 1D numpy array with value 1 for **samples** covered by at least one supervision,
        and 0 for **samples** not covered by any supervision.

        :param use_alignment_if_exists: optional str, key for alignment type to use for generating the mask. If not
            exists, fall back on supervision time spans.
        """
        assert self.has_recording, (
            f"No recording available. "
            f"Can't compute supervisions audio mask for cut with ID: {self.id}."
        )
        mask = np.zeros(self.num_samples, dtype=np.float32)
        for supervision in self.supervisions:
            if (
                use_alignment_if_exists
                and supervision.alignment
                and use_alignment_if_exists in supervision.alignment
            ):
                for ali in supervision.alignment[use_alignment_if_exists]:
                    st = round(ali.start * self.sampling_rate) if ali.start > 0 else 0
                    et = (
                        round(ali.end * self.sampling_rate)
                        if ali.end < self.duration
                        else self.duration * self.sampling_rate
                    )
                    mask[st:et] = 1.0
            else:
                st = (
                    round(supervision.start * self.sampling_rate)
                    if supervision.start > 0
                    else 0
                )
                et = (
                    round(supervision.end * self.sampling_rate)
                    if supervision.end < self.duration
                    else self.duration * self.sampling_rate
                )
                mask[st:et] = 1.0
        return mask

    def with_id(self, id_: str) -> "Cut":
        """Return a copy of the Cut with a new ID."""
        return fastcopy(self, id=id_)


@dataclass
class MonoCut(Cut):
    """
    :class:`~lhotse.cut.MonoCut` is a :class:`~lhotse.cut.Cut` of a single channel of
    a :class:`~lhotse.audio.Recording`. In addition to Cut, it has a specified channel attribute. This is the most commonly used type of cut.

    Please refer to the documentation of :class:`~lhotse.cut.Cut` to learn more about using cuts.

    See also:

        - :class:`lhotse.cut.Cut`
        - :class:`lhotse.cut.MixedCut`
        - :class:`lhotse.cut.CutSet`
    """

    id: str

    # Begin and duration are needed to specify which chunk of features/recording to load.
    start: Seconds
    duration: Seconds
    channel: int

    # Supervisions that will be used as targets for model training later on. They don't have to cover the whole
    # cut duration. They also might overlap.
    supervisions: List[SupervisionSegment] = field(default_factory=list)

    # The features can span longer than the actual cut - the Features object "knows" its start and end time
    # within the underlying recording. We can expect the interval [begin, begin + duration] to be a subset of the
    # interval represented in features.
    features: Optional[Features] = None

    # For the cases that the model was trained by raw audio instead of features
    recording: Optional[Recording] = None

    # Store anything else the user might want.
    custom: Optional[Dict[str, Any]] = None

    def __setattr__(self, key: str, value: Any):
        """
        This magic function is called when the user tries to set an attribute.
        We use it as syntactic sugar to store custom attributes in ``self.custom``
        field, so that they can be (de)serialized later.
        """
        if key in self.__dataclass_fields__:
            super().__setattr__(key, value)
        else:
            custom = ifnone(self.custom, {})
            custom[key] = value
            self.custom = custom

    def __getattr__(self, name: str) -> Any:
        """
        This magic function is called when the user tries to access an attribute
        of :class:`.MonoCut` that doesn't exist. It is used for accessing the custom
        attributes of cuts.

        We use it to look up the ``custom`` field: when it's None or empty,
        we'll just raise AttributeError as usual.
        If ``item`` is found in ``custom``, we'll return ``custom[item]``.
        If ``item`` starts with "load_", we'll assume the name of the relevant
        attribute comes after that, and that value of that field is of type
        :class:`~lhotse.array.Array` or :class:`~lhotse.array.TemporalArray`.
        We'll return its ``load`` method to call by the user.

        Example of attaching and reading an alignment as TemporalArray::

            >>> cut = MonoCut('cut1', start=0, duration=4, channel=0)
            >>> cut.alignment = TemporalArray(...)
            >>> ali = cut.load_alignment()

        """
        custom = self.custom
        if custom is None:
            raise AttributeError(f"No such attribute: {name}")
        if name in custom:
            # Somebody accesses raw [Temporal]Array manifest
            # or wrote a custom piece of metadata into MonoCut.
            return self.custom[name]
        elif name.startswith("load_"):
            # Return the method for loading [Temporal]Arrays,
            # to be invoked by the user.
            attr_name = name[5:]
            return partial(self.load_custom, attr_name)
        raise AttributeError(f"No such attribute: {name}")

    def load_custom(self, name: str) -> np.ndarray:
        """
        Load custom data as numpy array. The custom data is expected to have
        been stored in cuts ``custom`` field as an :class:`~lhotse.array.Array` or
        :class:`~lhotse.array.TemporalArray` manifest.

        .. note:: It works with Array manifests stored via attribute assignments,
            e.g.: ``cut.my_custom_data = Array(...)``.

        :param name: name of the custom attribute.
        :return: a numpy array with the data.
        """
        from lhotse.array import Array, TemporalArray

        value = self.custom.get(name)
        if isinstance(value, Array):
            # We return the method to read Array (it is called in the user's code).
            return value.load()
        elif isinstance(value, TemporalArray):
            # TemporalArray supports slicing (note we return the method, without evaluating it).
            return value.load(start=self.start, duration=self.duration)
        else:
            raise ValueError(
                f"To load {name}, the cut needs to have field {name} (or cut.custom['{name}']) "
                f"defined, and its value has to be a manifest of type Array or TemporalArray."
            )

    @property
    def recording_id(self) -> str:
        return self.recording.id if self.has_recording else self.features.recording_id

    @property
    def end(self) -> Seconds:
        return round(self.start + self.duration, ndigits=8)

    @property
    def has_features(self) -> bool:
        return self.features is not None

    @property
    def has_recording(self) -> bool:
        return self.recording is not None

    @property
    def frame_shift(self) -> Optional[Seconds]:
        return self.features.frame_shift if self.has_features else None

    @property
    def num_frames(self) -> Optional[int]:
        return (
            compute_num_frames(
                duration=self.duration,
                frame_shift=self.frame_shift,
                sampling_rate=self.sampling_rate,
            )
            if self.has_features
            else None
        )

    @property
    def num_samples(self) -> Optional[int]:
        return (
            compute_num_samples(self.duration, self.sampling_rate)
            if self.has_recording
            else None
        )

    @property
    def num_features(self) -> Optional[int]:
        return self.features.num_features if self.has_features else None

    @property
    def features_type(self) -> Optional[str]:
        return self.features.type if self.has_features else None

    @property
    def sampling_rate(self) -> int:
        return (
            self.features.sampling_rate
            if self.has_features
            else self.recording.sampling_rate
        )

    @rich_exception_info
    def load_features(self) -> Optional[np.ndarray]:
        """
        Load the features from the underlying storage and cut them to the relevant
        [begin, duration] region of the current MonoCut.
        """
        if self.has_features:
            feats = self.features.load(start=self.start, duration=self.duration)
            # Note: we forgive off-by-one errors in the feature matrix frames
            #       due to various hard-to-predict floating point arithmetic issues.
            #       If needed, we will remove or duplicate the last frame to be
            #       consistent with the manifests declared "num_frames".
            if feats.shape[0] - self.num_frames == 1:
                feats = feats[: self.num_frames, :]
            elif feats.shape[0] - self.num_frames == -1:
                feats = np.concatenate((feats, feats[-1:, :]), axis=0)
            return feats
        return None

    @rich_exception_info
    def load_audio(self) -> Optional[np.ndarray]:
        """
        Load the audio by locating the appropriate recording in the supplied RecordingSet.
        The audio is trimmed to the [begin, end] range specified by the MonoCut.

        :return: a numpy ndarray with audio samples, with shape (1 <channel>, N <samples>)
        """
        if self.has_recording:
            return self.recording.load_audio(
                channels=self.channel,
                offset=self.start,
                duration=self.duration,
            )
        return None

    def drop_features(self) -> "MonoCut":
        """Return a copy of the current :class:`.MonoCut`, detached from ``features``."""
        assert (
            self.has_recording
        ), f"Cannot detach features from a MonoCut with no Recording (cut ID = {self.id})."
        return fastcopy(self, features=None)

    def drop_recording(self) -> "MonoCut":
        """Return a copy of the current :class:`.MonoCut`, detached from ``recording``."""
        assert (
            self.has_features
        ), f"Cannot detach recording from a MonoCut with no Features (cut ID = {self.id})."
        return fastcopy(self, recording=None)

    def drop_supervisions(self) -> "MonoCut":
        """Return a copy of the current :class:`.MonoCut`, detached from ``supervisions``."""
        return fastcopy(self, supervisions=[])

    def fill_supervision(
        self, add_empty: bool = True, shrink_ok: bool = False
    ) -> "MonoCut":
        """
        Fills the whole duration of a cut with a supervision segment.

        If the cut has one supervision, its start is set to 0 and duration is set to ``cut.duration``.
        Note: this may either expand a supervision that was shorter than a cut, or shrink a supervision
        that exceeds the cut.

        If there are no supervisions, we will add an empty one when ``add_empty==True``, otherwise
        we won't change anything.

        If there are two or more supervisions, we will raise an exception.

        :param add_empty: should we add an empty supervision with identical time bounds as the cut.
        :param shrink_ok: should we raise an error if a supervision would be shrank as a result
            of calling this method.
        """
        if len(self.supervisions) == 0:
            if not add_empty:
                return self
            sups = [
                SupervisionSegment(
                    id=self.id,
                    recording_id=self.recording_id,
                    start=0,
                    duration=self.duration,
                    channel=self.channel,
                )
            ]
        else:
            assert (
                len(self.supervisions) == 1
            ), f"Cannot expand more than one supervision (found {len(self.supervisions)}."
            old_sup = self.supervisions[0]
            if isclose(old_sup.start, 0) and isclose(old_sup.duration, self.duration):
                return self
            if old_sup.start < 0 or old_sup.end > self.end and not shrink_ok:
                raise ValueError(
                    f"Cannot shrink supervision (start={old_sup.start}, end={old_sup.end}) to cut "
                    f"(start=0, duration={self.duration}) because the argument `shrink_ok` is `False`. "
                    f"Note: this check prevents accidental data loss for speech recognition, "
                    f"as supervision exceeding a cut indicates there might be some spoken content "
                    f"beyond cuts start or end (an ASR model would be trained to predict more text than "
                    f"spoken in the audio). If this is okay, set `shrink_ok` to `True`."
                )
            sups = [fastcopy(old_sup, start=0, duration=self.duration)]

        return fastcopy(self, supervisions=sups)

    def compute_and_store_features(
        self,
        extractor: FeatureExtractor,
        storage: FeaturesWriter,
        augment_fn: Optional[AugmentFn] = None,
        *args,
        **kwargs,
    ) -> Cut:
        """
        Compute the features from this cut, store them on disk, and attach a feature manifest to this cut.
        This cut has to be able to load audio.

        :param extractor: a ``FeatureExtractor`` instance used to compute the features.
        :param storage: a ``FeaturesWriter`` instance used to write the features to a storage.
        :param augment_fn: an optional callable used for audio augmentation.
        :return: a new ``MonoCut`` instance with a ``Features`` manifest attached to it.
        """
        features_info = extractor.extract_from_samples_and_store(
            samples=self.load_audio(),
            storage=storage,
            sampling_rate=self.sampling_rate,
            offset=self.start,
            channel=self.channel,
            augment_fn=augment_fn,
        )
        # The fastest way to instantiate a copy of the cut with a Features object attached
        return fastcopy(self, features=features_info)

    def truncate(
        self,
        *,
        offset: Seconds = 0.0,
        duration: Optional[Seconds] = None,
        keep_excessive_supervisions: bool = True,
        preserve_id: bool = False,
        _supervisions_index: Optional[Dict[str, IntervalTree]] = None,
    ) -> "MonoCut":
        """
        Returns a new MonoCut that is a sub-region of the current MonoCut.

        Note that no operation is done on the actual features or recording -
        it's only during the call to :meth:`MonoCut.load_features` / :meth:`MonoCut.load_audio`
        when the actual changes happen (a subset of features/audio is loaded).

        :param offset: float (seconds), controls the start of the new cut relative to the current MonoCut's start.
            E.g., if the current MonoCut starts at 10.0, and offset is 2.0, the new start is 12.0.
        :param duration: optional float (seconds), controls the duration of the resulting MonoCut.
            By default, the duration is (end of the cut before truncation) - (offset).
        :param keep_excessive_supervisions: bool. Since trimming may happen inside a SupervisionSegment,
            the caller has an option to either keep or discard such supervisions.
        :param preserve_id: bool. Should the truncated cut keep the same ID or get a new, random one.
        :param _supervisions_index: an IntervalTree; when passed, allows to speed up processing of Cuts with a very
            large number of supervisions. Intended as an internal parameter.
        :return: a new MonoCut instance. If the current MonoCut is shorter than the duration, return None.
        """
        # Note: technically, truncate's code can be used for "expanding" the cut as well:
        #       In that case, we must ensure that the start of MonoCut is not before the start
        #       of the actual Recording, hence max(..., 0).
        new_start = max(self.start + offset, 0)
        until = offset + (duration if duration is not None else self.duration)
        new_duration = self.duration - new_start if duration is None else until - offset
        assert new_duration > 0.0
        duration_past_end = (new_start + new_duration) - (self.start + self.duration)
        if duration_past_end > 0:
            # When the end of the MonoCut has been exceeded, trim the new duration to not exceed the old MonoCut's end.
            new_duration -= duration_past_end
        # Round the duration to avoid the possible loss of a single audio sample due to floating point
        # additions and subtractions.
        new_duration = round(new_duration, ndigits=8)

        if _supervisions_index is None:
            criterion = overlaps if keep_excessive_supervisions else overspans
            new_time_span = TimeSpan(start=0, end=new_duration)
            new_supervisions = (
                segment.with_offset(-offset) for segment in self.supervisions
            )
            supervisions = [
                segment
                for segment in new_supervisions
                if criterion(new_time_span, segment)
            ]
        else:
            tree = _supervisions_index[self.id]
            # Below we select which method should be called on the IntervalTree object.
            # The result of calling that method with a range of (begin, end) is an iterable
            # of Intervals that contain the SupervisionSegments matching our criterion.
            # We call "interval.data" to obtain the underlying SupervisionSegment.
            # Additionally, when the method is tree.envelop, we use a small epsilon to
            # extend the searched boundaries to account for possible float arithmetic errors.
            if keep_excessive_supervisions:
                intervals = tree.overlap(begin=offset, end=offset + new_duration)
            else:
                intervals = tree.envelop(
                    begin=offset - 1e-3, end=offset + new_duration + 1e-3
                )
            supervisions = []
            for interval in intervals:
                # We are going to measure the overlap ratio of the supervision with the "truncated" cut
                # and reject segments that overlap less than 1%. This way we can avoid quirks and errors
                # of limited float precision.
                olap_ratio = measure_overlap(
                    interval.data, TimeSpan(offset, offset + new_duration)
                )
                if olap_ratio > 0.01:
                    supervisions.append(interval.data.with_offset(-offset))

        return fastcopy(
            self,
            id=self.id if preserve_id else str(uuid4()),
            start=new_start,
            duration=new_duration,
            supervisions=sorted(supervisions, key=lambda s: s.start),
        )

    def pad(
        self,
        duration: Seconds = None,
        num_frames: int = None,
        num_samples: int = None,
        pad_feat_value: float = LOG_EPSILON,
        direction: str = "right",
        preserve_id: bool = False,
        pad_value_dict: Optional[Dict[str, Union[int, float]]] = None,
    ) -> Cut:
        """
        Return a new MixedCut, padded with zeros in the recording, and ``pad_feat_value`` in each feature bin.

        The user can choose to pad either to a specific `duration`; a specific number of frames `max_frames`;
        or a specific number of samples `num_samples`. The three arguments are mutually exclusive.

        :param duration: The cut's minimal duration after padding.
        :param num_frames: The cut's total number of frames after padding.
        :param num_samples: The cut's total number of samples after padding.
        :param pad_feat_value: A float value that's used for padding the features.
            By default we assume a log-energy floor of approx. -23 (1e-10 after exp).
        :param direction: string, 'left', 'right' or 'both'. Determines whether the padding is added before or after
            the cut.
        :param preserve_id: When ``True``, preserves the cut ID before padding.
            Otherwise, a new random ID is generated for the padded cut (default).
        :param pad_value_dict: Optional dict that specifies what value should be used
            for padding arrays in custom attributes.
        :return: a padded MixedCut if duration is greater than this cut's duration, otherwise ``self``.
        """
        return pad(
            self,
            duration=duration,
            num_frames=num_frames,
            num_samples=num_samples,
            pad_feat_value=pad_feat_value,
            direction=direction,
            preserve_id=preserve_id,
            pad_value_dict=pad_value_dict,
        )

    def resample(self, sampling_rate: int, affix_id: bool = False) -> "MonoCut":
        """
        Return a new ``MonoCut`` that will lazily resample the audio while reading it.
        This operation will drop the feature manifest, if attached.
        It does not affect the supervision.

        :param sampling_rate: The new sampling rate.
        :param affix_id: Should we modify the ID (useful if both versions of the same
            cut are going to be present in a single manifest).
        :return: a modified copy of the current ``MonoCut``.
        """
        assert self.has_recording, "Cannot resample a MonoCut without Recording."
        return fastcopy(
            self,
            id=f"{self.id}_rs{sampling_rate}" if affix_id else self.id,
            recording=self.recording.resample(sampling_rate),
            features=None,
        )

    def perturb_speed(self, factor: float, affix_id: bool = True) -> "MonoCut":
        """
        Return a new ``MonoCut`` that will lazily perturb the speed while loading audio.
        The ``num_samples``, ``start`` and ``duration`` fields are updated to reflect the
        shrinking/extending effect of speed.
        We are also updating the time markers of the underlying ``Recording`` and the supervisions.

        :param factor: The speed will be adjusted this many times (e.g. factor=1.1 means 1.1x faster).
        :param affix_id: When true, we will modify the ``MonoCut.id`` field
            by affixing it with "_sp{factor}".
        :return: a modified copy of the current ``MonoCut``.
        """
        # Pre-conditions
        assert (
            self.has_recording
        ), "Cannot perturb speed on a MonoCut without Recording."
        if self.has_features:
            logging.warning(
                "Attempting to perturb speed on a MonoCut that references pre-computed features. "
                "The feature manifest will be detached, as we do not support feature-domain "
                "speed perturbation."
            )
            self.features = None
        # Actual audio perturbation.
        recording_sp = self.recording.perturb_speed(factor=factor, affix_id=affix_id)
        # Match the supervision's start and duration to the perturbed audio.
        # Since SupervisionSegment "start" is relative to the MonoCut's, it's okay (and necessary)
        # to perturb it as well.
        supervisions_sp = [
            s.perturb_speed(
                factor=factor, sampling_rate=self.sampling_rate, affix_id=affix_id
            )
            for s in self.supervisions
        ]
        # New start and duration have to be computed through num_samples to be accurate
        start_samples = perturb_num_samples(
            compute_num_samples(self.start, self.sampling_rate), factor
        )
        new_start = start_samples / self.sampling_rate
        new_num_samples = perturb_num_samples(self.num_samples, factor)
        new_duration = new_num_samples / self.sampling_rate
        return fastcopy(
            self,
            id=f"{self.id}_sp{factor}" if affix_id else self.id,
            recording=recording_sp,
            supervisions=supervisions_sp,
            duration=new_duration,
            start=new_start,
        )

    def perturb_tempo(self, factor: float, affix_id: bool = True) -> "MonoCut":
        """
        Return a new ``MonoCut`` that will lazily perturb the tempo while loading audio.

        Compared to speed perturbation, tempo preserves pitch.
        The ``num_samples``, ``start`` and ``duration`` fields are updated to reflect the
        shrinking/extending effect of speed.
        We are also updating the time markers of the underlying ``Recording`` and the supervisions.

        :param factor: The tempo will be adjusted this many times (e.g. factor=1.1 means 1.1x faster).
        :param affix_id: When true, we will modify the ``MonoCut.id`` field
            by affixing it with "_tp{factor}".
        :return: a modified copy of the current ``MonoCut``.
        """
        # Pre-conditions
        assert (
            self.has_recording
        ), "Cannot perturb speed on a MonoCut without Recording."
        if self.has_features:
            logging.warning(
                "Attempting to perturb tempo on a MonoCut that references pre-computed features. "
                "The feature manifest will be detached, as we do not support feature-domain "
                "speed perturbation."
            )
            self.features = None
        # Actual audio perturbation.
        recording_sp = self.recording.perturb_tempo(factor=factor, affix_id=affix_id)
        # Match the supervision's start and duration to the perturbed audio.
        # Since SupervisionSegment "start" is relative to the MonoCut's, it's okay (and necessary)
        # to perturb it as well.
        supervisions_sp = [
            s.perturb_tempo(
                factor=factor, sampling_rate=self.sampling_rate, affix_id=affix_id
            )
            for s in self.supervisions
        ]
        # New start and duration have to be computed through num_samples to be accurate
        start_samples = perturb_num_samples(
            compute_num_samples(self.start, self.sampling_rate), factor
        )
        new_start = start_samples / self.sampling_rate
        new_num_samples = perturb_num_samples(self.num_samples, factor)
        new_duration = new_num_samples / self.sampling_rate
        return fastcopy(
            self,
            id=f"{self.id}_tp{factor}" if affix_id else self.id,
            recording=recording_sp,
            supervisions=supervisions_sp,
            duration=new_duration,
            start=new_start,
        )

    def perturb_volume(self, factor: float, affix_id: bool = True) -> "MonoCut":
        """
        Return a new ``MonoCut`` that will lazily perturb the volume while loading audio.

        :param factor: The volume will be adjusted this many times (e.g. factor=1.1 means 1.1x louder).
        :param affix_id: When true, we will modify the ``MonoCut.id`` field
            by affixing it with "_vp{factor}".
        :return: a modified copy of the current ``MonoCut``.
        """
        # Pre-conditions
        assert (
            self.has_recording
        ), "Cannot perturb volume on a MonoCut without Recording."
        if self.has_features:
            logging.warning(
                "Attempting to perturb volume on a MonoCut that references pre-computed features. "
                "The feature manifest will be detached, as we do not support feature-domain "
                "volume perturbation."
            )
            self.features = None
        # Actual audio perturbation.
        recording_vp = self.recording.perturb_volume(factor=factor, affix_id=affix_id)
        # Match the supervision's id (and it's underlying recording id).
        supervisions_vp = [
            s.perturb_volume(factor=factor, affix_id=affix_id)
            for s in self.supervisions
        ]

        return fastcopy(
            self,
            id=f"{self.id}_vp{factor}" if affix_id else self.id,
            recording=recording_vp,
            supervisions=supervisions_vp,
        )

    def reverb_rir(
        self,
        rir_recording: "Recording",
        normalize_output: bool = True,
        affix_id: bool = True,
    ) -> "MonoCut":
        """
        Return a new ``MonoCut`` that will convolve the audio with the provided impulse response.

        :param rir_recording: The impulse response to use for convolving.
        :param normalize_output: When true, output will be normalized to have energy as input.
        :param affix_id: When true, we will modify the ``MonoCut.id`` field
            by affixing it with "_rvb".
        :return: a modified copy of the current ``MonoCut``.
        """
        # Pre-conditions
        assert (
            self.has_recording
        ), "Cannot apply reverberation on a MonoCut without Recording."
        if self.has_features:
            logging.warning(
                "Attempting to reverberate a MonoCut that references pre-computed features. "
                "The feature manifest will be detached, as we do not support feature-domain "
                "reverberation."
            )
            self.features = None
        # Actual reverberation.
        recording_rvb = self.recording.reverb_rir(
            rir_recording=rir_recording,
            normalize_output=normalize_output,
            affix_id=affix_id,
        )
        # Match the supervision's id (and it's underlying recording id).
        supervisions_rvb = [
            s.reverb_rir(
                affix_id=affix_id,
            )
            for s in self.supervisions
        ]

        return fastcopy(
            self,
            id=f"{self.id}_rvb" if affix_id else self.id,
            recording=recording_rvb,
            supervisions=supervisions_rvb,
        )

    def map_supervisions(
        self, transform_fn: Callable[[SupervisionSegment], SupervisionSegment]
    ) -> "MonoCut":
        """
        Return a copy of the cut that has its supervisions transformed by ``transform_fn``.

        :param transform_fn: a function that modifies a supervision as an argument.
        :return: a modified MonoCut.
        """
        new_cut = fastcopy(
            self, supervisions=[s.map(transform_fn) for s in self.supervisions]
        )
        return new_cut

    def filter_supervisions(
        self, predicate: Callable[[SupervisionSegment], bool]
    ) -> "MonoCut":
        """
        Return a copy of the cut that only has supervisions accepted by ``predicate``.

        Example::

            >>> cut = cut.filter_supervisions(lambda s: s.id in supervision_ids)
            >>> cut = cut.filter_supervisions(lambda s: s.duration < 5.0)
            >>> cut = cut.filter_supervisions(lambda s: s.text is not None)

        :param predicate: A callable that accepts `SupervisionSegment` and returns bool
        :return: a modified MonoCut
        """
        new_cut = fastcopy(
            self, supervisions=[s for s in self.supervisions if predicate(s)]
        )
        return new_cut

    def merge_supervisions(self) -> "MonoCut":
        """
        Return a copy of the cut that has all of its supervisions merged into
        a single segment.

        The new start is the start of the earliest superivion, and the new duration
        is a minimum spanning duration for all the supervisions.

        The text fields are concatenated with a whitespace, and all other string fields
        (including IDs) are prefixed with "cat#" and concatenated with a hash symbol "#".
        This is also applied to ``custom`` fields. Fields with a ``None`` value are omitted.
        """
        # "m" stands for merged in variable names below

        def merge(values: Iterable[str]) -> str:
            # e.g.
            # values = ["1125-76840-0001", "1125-53670-0003"]
            # return "cat#1125-76840-0001#1125-53670-0003"
            values = list(values)
            if len(values) == 1:
                return values[0]
            return "#".join(chain(["cat"], values))

        sups = self.supervisions

        if len(sups) == 1:
            return self

        mstart = min(s.start for s in sups)
        mend = max(s.end for s in sups)
        mduration = add_durations(mend, -mstart, sampling_rate=self.sampling_rate)

        custom_keys = set(
            k for s in sups if s.custom is not None for k in s.custom.keys()
        )
        alignment_keys = set(
            k for s in sups if s.alignment is not None for k in s.alignment.keys()
        )

        msup = SupervisionSegment(
            id=merge(s.id for s in sups),
            # For MonoCut, the recording_id is always the same.
            recording_id=sups[0].recording_id,
            start=mstart,
            duration=mduration,
            # For MonoCut, the channel is always the same.
            channel=sups[0].channel,
            text=" ".join(s.text for s in sups if s.text) or None,
            speaker=merge(s.speaker for s in sups if s.speaker) or None,
            language=merge(s.language for s in sups if s.language) or None,
            gender=merge(s.gender for s in sups if s.gender) or None,
            custom={
                # Merge the string representations of custom fields.
                k: merge(
                    str(s.custom[k])
                    for s in sups
                    if s.custom is not None and k in s.custom
                )
                for k in custom_keys
            },
            alignment={
                # Concatenate the lists of alignment units.
                k: reduce(
                    add,
                    (
                        s.alignment[k]
                        for s in sups
                        if s.alignment is not None and k in s.alignment
                    ),
                )
                for k in alignment_keys
            },
        )

        return fastcopy(self, supervisions=[msup])

    @staticmethod
    def from_dict(data: dict) -> "MonoCut":
        from lhotse.serialization import deserialize_custom_field

        features = (
            Features.from_dict(data.pop("features")) if "features" in data else None
        )
        recording = (
            Recording.from_dict(data.pop("recording")) if "recording" in data else None
        )
        supervision_infos = data.pop("supervisions") if "supervisions" in data else []

        if "custom" in data:
            deserialize_custom_field(data["custom"])

        return MonoCut(
            **data,
            features=features,
            recording=recording,
            supervisions=[SupervisionSegment.from_dict(s) for s in supervision_infos],
        )

    def with_features_path_prefix(self, path: Pathlike) -> "MonoCut":
        if not self.has_features:
            return self
        return fastcopy(self, features=self.features.with_path_prefix(path))

    def with_recording_path_prefix(self, path: Pathlike) -> "MonoCut":
        if not self.has_recording:
            return self
        return fastcopy(self, recording=self.recording.with_path_prefix(path))


@dataclass
class PaddingCut(Cut):
    """
    :class:`~lhotse.cut.PaddingCut` is a dummy :class:`~lhotse.cut.Cut` that doesn't refer to
    actual recordings or features --it simply returns zero samples in the time domain
    and a specified features value in the feature domain.
    Its main role is to be appended to other cuts to make them evenly sized.

    Please refer to the documentation of :class:`~lhotse.cut.Cut` to learn more about using cuts.

    See also:

        - :class:`lhotse.cut.Cut`
        - :class:`lhotse.cut.MonoCut`
        - :class:`lhotse.cut.MixedCut`
        - :class:`lhotse.cut.CutSet`
    """

    id: str
    duration: Seconds
    sampling_rate: int
    feat_value: float

    # For frequency domain
    num_frames: Optional[int] = None
    num_features: Optional[int] = None
    frame_shift: Optional[float] = None

    # For time domain
    num_samples: Optional[int] = None

    # Dict for storing padding values for custom array attributes
    custom: Optional[dict] = None

    @property
    def start(self) -> Seconds:
        return 0

    @property
    def end(self) -> Seconds:
        return self.duration

    @property
    def supervisions(self):
        return []

    @property
    def has_features(self) -> bool:
        return self.num_frames is not None

    @property
    def has_recording(self) -> bool:
        return self.num_samples is not None

    @property
    def recording_id(self) -> str:
        return "PAD"

    # noinspection PyUnusedLocal
    def load_features(self, *args, **kwargs) -> Optional[np.ndarray]:
        if self.has_features:
            return (
                np.ones((self.num_frames, self.num_features), np.float32)
                * self.feat_value
            )
        return None

    # noinspection PyUnusedLocal
    def load_audio(self, *args, **kwargs) -> Optional[np.ndarray]:
        if self.has_recording:
            return np.zeros(
                (1, compute_num_samples(self.duration, self.sampling_rate)), np.float32
            )
        return None

    # noinspection PyUnusedLocal
    def truncate(
        self,
        *,
        offset: Seconds = 0.0,
        duration: Optional[Seconds] = None,
        keep_excessive_supervisions: bool = True,
        preserve_id: bool = False,
        **kwargs,
    ) -> "PaddingCut":
        new_duration = self.duration - offset if duration is None else duration
        assert new_duration > 0.0
        return fastcopy(
            self,
            id=self.id if preserve_id else str(uuid4()),
            duration=new_duration,
            feat_value=self.feat_value,
            num_frames=compute_num_frames(
                duration=new_duration,
                frame_shift=self.frame_shift,
                sampling_rate=self.sampling_rate,
            )
            if self.num_frames is not None
            else None,
            num_samples=compute_num_samples(
                duration=new_duration, sampling_rate=self.sampling_rate
            )
            if self.num_samples is not None
            else None,
        )

    def pad(
        self,
        duration: Seconds = None,
        num_frames: int = None,
        num_samples: int = None,
        pad_feat_value: float = LOG_EPSILON,
        direction: str = "right",
        preserve_id: bool = False,
        pad_value_dict: Optional[Dict[str, Union[int, float]]] = None,
    ) -> Cut:
        """
        Return a new MixedCut, padded with zeros in the recording, and ``pad_feat_value`` in each feature bin.

        The user can choose to pad either to a specific `duration`; a specific number of frames `max_frames`;
        or a specific number of samples `num_samples`. The three arguments are mutually exclusive.

        :param duration: The cut's minimal duration after padding.
        :param num_frames: The cut's total number of frames after padding.
        :param num_samples: The cut's total number of samples after padding.
        :param pad_feat_value: A float value that's used for padding the features.
            By default we assume a log-energy floor of approx. -23 (1e-10 after exp).
        :param direction: string, 'left', 'right' or 'both'. Determines whether the padding is added before or after
            the cut.
        :param preserve_id: When ``True``, preserves the cut ID from before padding.
            Otherwise, generates a new random ID (default).
        :param pad_value_dict: Optional dict that specifies what value should be used
            for padding arrays in custom attributes.
        :return: a padded MixedCut if duration is greater than this cut's duration, otherwise ``self``.
        """
        return pad(
            self,
            duration=duration,
            num_frames=num_frames,
            num_samples=num_samples,
            pad_feat_value=pad_feat_value,
            direction=direction,
            preserve_id=preserve_id,
            pad_value_dict=pad_value_dict,
        )

    def resample(self, sampling_rate: int, affix_id: bool = False) -> "PaddingCut":
        """
        Return a new ``MonoCut`` that will lazily resample the audio while reading it.
        This operation will drop the feature manifest, if attached.
        It does not affect the supervision.

        :param sampling_rate: The new sampling rate.
        :param affix_id: Should we modify the ID (useful if both versions of the same
            cut are going to be present in a single manifest).
        :return: a modified copy of the current ``MonoCut``.
        """
        assert self.has_recording, "Cannot resample a MonoCut without Recording."
        return fastcopy(
            self,
            id=f"{self.id}_rs{sampling_rate}" if affix_id else self.id,
            sampling_rate=sampling_rate,
            num_samples=compute_num_samples(self.duration, sampling_rate),
            num_frames=None,
            num_features=None,
            frame_shift=None,
        )

    def perturb_speed(self, factor: float, affix_id: bool = True) -> "PaddingCut":
        """
        Return a new ``PaddingCut`` that will "mimic" the effect of speed perturbation
        on ``duration`` and ``num_samples``.

        :param factor: The speed will be adjusted this many times (e.g. factor=1.1 means 1.1x faster).
        :param affix_id: When true, we will modify the ``PaddingCut.id`` field
            by affixing it with "_sp{factor}".
        :return: a modified copy of the current ``PaddingCut``.
        """
        # Pre-conditions
        if self.has_features:
            logging.warning(
                "Attempting to perturb speed on a MonoCut that references pre-computed features. "
                "The feature manifest will be detached, as we do not support feature-domain "
                "speed perturbation."
            )
            new_num_frames = None
            new_num_features = None
            new_frame_shift = None
        else:
            new_num_frames = self.num_frames
            new_num_features = self.num_features
            new_frame_shift = self.frame_shift
        new_num_samples = perturb_num_samples(self.num_samples, factor)
        new_duration = new_num_samples / self.sampling_rate
        return fastcopy(
            self,
            id=f"{self.id}_sp{factor}" if affix_id else self.id,
            num_samples=new_num_samples,
            duration=new_duration,
            num_frames=new_num_frames,
            num_features=new_num_features,
            frame_shift=new_frame_shift,
        )

    def perturb_tempo(self, factor: float, affix_id: bool = True) -> "PaddingCut":
        """
        Return a new ``PaddingCut`` that will "mimic" the effect of tempo perturbation
        on ``duration`` and ``num_samples``.

        Compared to speed perturbation, tempo preserves pitch.
        :param factor: The tempo will be adjusted this many times (e.g. factor=1.1 means 1.1x faster).
        :param affix_id: When true, we will modify the ``PaddingCut.id`` field
            by affixing it with "_tp{factor}".
        :return: a modified copy of the current ``PaddingCut``.
        """
        # Pre-conditions
        if self.has_features:
            logging.warning(
                "Attempting to perturb tempo on a MonoCut that references pre-computed features. "
                "The feature manifest will be detached, as we do not support feature-domain "
                "tempo perturbation."
            )
            new_num_frames = None
            new_num_features = None
            new_frame_shift = None
        else:
            new_num_frames = self.num_frames
            new_num_features = self.num_features
            new_frame_shift = self.frame_shift
        new_num_samples = perturb_num_samples(self.num_samples, factor)
        new_duration = new_num_samples / self.sampling_rate
        return fastcopy(
            self,
            id=f"{self.id}_tp{factor}" if affix_id else self.id,
            num_samples=new_num_samples,
            duration=new_duration,
            num_frames=new_num_frames,
            num_features=new_num_features,
            frame_shift=new_frame_shift,
        )

    def perturb_volume(self, factor: float, affix_id: bool = True) -> "PaddingCut":
        """
        Return a new ``PaddingCut`` that will "mimic" the effect of volume perturbation
        on amplitude of samples.

        :param factor: The volume will be adjusted this many times (e.g. factor=1.1 means 1.1x louder).
        :param affix_id: When true, we will modify the ``PaddingCut.id`` field
            by affixing it with "_vp{factor}".
        :return: a modified copy of the current ``PaddingCut``.
        """

        return fastcopy(self, id=f"{self.id}_vp{factor}" if affix_id else self.id)

    def reverb_rir(
        self,
        rir_recording: "Recording",
        normalize_output: bool = True,
        affix_id: bool = True,
    ) -> "PaddingCut":
        """
        Return a new ``PaddingCut`` that will "mimic" the effect of reverberation with impulse response
        on original samples.

        :param rir_recording: The impulse response to use for convolving.
        :param normalize_output: When true, output will be normalized to have energy as input.
        :param affix_id: When true, we will modify the ``PaddingCut.id`` field
            by affixing it with "_rvb".
        :return: a modified copy of the current ``PaddingCut``.
        """

        return fastcopy(self, id=f"{self.id}_rvb" if affix_id else self.id)

    def drop_features(self) -> "PaddingCut":
        """Return a copy of the current :class:`.PaddingCut`, detached from ``features``."""
        assert (
            self.has_recording
        ), f"Cannot detach features from a MonoCut with no Recording (cut ID = {self.id})."
        return fastcopy(self, num_frames=None, num_features=None, frame_shift=None)

    def drop_recording(self) -> "PaddingCut":
        """Return a copy of the current :class:`.PaddingCut`, detached from ``recording``."""
        assert (
            self.has_features
        ), f"Cannot detach recording from a PaddingCut with no Features (cut ID = {self.id})."
        return fastcopy(self, num_samples=None)

    def drop_supervisions(self) -> "PaddingCut":
        """Return a copy of the current :class:`.PaddingCut`, detached from ``supervisions``."""
        return self

    def compute_and_store_features(
        self, extractor: FeatureExtractor, *args, **kwargs
    ) -> Cut:
        """
        Returns a new PaddingCut with updates information about the feature dimension and number of
        feature frames, depending on the ``extractor`` properties.
        """
        return fastcopy(
            self,
            num_features=extractor.feature_dim(self.sampling_rate),
            num_frames=compute_num_frames(
                duration=self.duration,
                frame_shift=extractor.frame_shift,
                sampling_rate=self.sampling_rate,
            ),
            frame_shift=extractor.frame_shift,
        )

<<<<<<< HEAD
    def map_supervisions(self, transform_fn: Callable[[Any], Any]) -> "PaddingCut":
=======
    def fill_supervision(self, *args, **kwargs) -> "PaddingCut":
        """
        Just for consistency with :class`.MonoCut` and :class:`.MixedCut`.
        """
        return self

    def map_supervisions(self, transform_fn: Callable[[Any], Any]) -> Cut:
>>>>>>> ad03676c
        """
        Just for consistency with :class:`.MonoCut` and :class:`.MixedCut`.

        :param transform_fn: a dummy function that would be never called actually.
        :return: the PaddingCut itself.
        """
        return self

    def merge_supervisions(self) -> "PaddingCut":
        """
        Just for consistency with :class:`.MonoCut` and :class:`.MixedCut`.

        :return: the PaddingCut itself.
        """
        return self

    def filter_supervisions(
        self, predicate: Callable[[SupervisionSegment], bool]
    ) -> "PaddingCut":
        """
        Just for consistency with :class:`.MonoCut` and :class:`.MixedCut`.

        :param predicate: A callable that accepts `SupervisionSegment` and returns bool
        :return: a modified MonoCut
        """
        return self

    @staticmethod
    def from_dict(data: dict) -> "PaddingCut":
        return PaddingCut(**data)

    def with_features_path_prefix(self, path: Pathlike) -> "PaddingCut":
        return self

    def with_recording_path_prefix(self, path: Pathlike) -> "PaddingCut":
        return self


@dataclass
class MixTrack:
    """
    Represents a single track in a mix of Cuts. Points to a specific MonoCut and holds information on
    how to mix it with other Cuts, relative to the first track in a mix.
    """

    cut: Union[MonoCut, PaddingCut]
    offset: Seconds = 0.0
    snr: Optional[Decibels] = None

    @staticmethod
    def from_dict(data: dict):
        raw_cut = data.pop("cut")
        try:
            cut = MonoCut.from_dict(raw_cut)
        except TypeError:
            cut = PaddingCut.from_dict(raw_cut)
        return MixTrack(cut, **data)


@dataclass
class MixedCut(Cut):
    """
    :class:`~lhotse.cut.MixedCut` is a :class:`~lhotse.cut.Cut` that actually consists of multiple other cuts.
    It can be interpreted as a multi-channel cut, but its primary purpose is to allow
    time-domain and feature-domain augmentation via mixing the training cuts with noise, music, and babble cuts.
    The actual mixing operations are performed on-the-fly.

    Internally, :class:`~lhotse.cut.MixedCut` holds other cuts in multiple trakcs (:class:`~lhotse.cut.MixTrack`),
    each with its own offset and SNR that is relative to the first track.

    Please refer to the documentation of :class:`~lhotse.cut.Cut` to learn more about using cuts.

    In addition to methods available in :class:`~lhotse.cut.Cut`, :class:`~lhotse.cut.MixedCut` provides the methods to
    read all of its tracks audio and features as separate channels:

        >>> cut = MixedCut(...)
        >>> mono_features = cut.load_features()
        >>> assert len(mono_features.shape) == 2
        >>> multi_features = cut.load_features(mixed=False)
        >>> # Now, the first dimension is the channel.
        >>> assert len(multi_features.shape) == 3

    See also:

        - :class:`lhotse.cut.Cut`
        - :class:`lhotse.cut.MonoCut`
        - :class:`lhotse.cut.CutSet`
    """

    id: str
    tracks: List[MixTrack]

    @property
    def supervisions(self) -> List[SupervisionSegment]:
        """
        Lists the supervisions of the underlying source cuts.
        Each segment start time will be adjusted by the track offset.
        """
        return [
            segment.with_offset(track.offset)
            for track in self.tracks
            for segment in track.cut.supervisions
        ]

    @property
    def start(self) -> Seconds:
        return 0

    @property
    def end(self) -> Seconds:
        return self.duration

    @property
    def duration(self) -> Seconds:
        track_durations = (track.offset + track.cut.duration for track in self.tracks)
        return round(max(track_durations), ndigits=8)

    @property
    def has_features(self) -> bool:
        return self._first_non_padding_cut.has_features

    @property
    def has_recording(self) -> bool:
        return self._first_non_padding_cut.has_recording

    @property
    def num_frames(self) -> Optional[int]:
        if self.has_features:
            return compute_num_frames(
                duration=self.duration,
                frame_shift=self.frame_shift,
                sampling_rate=self.sampling_rate,
            )
        return None

    @property
    def frame_shift(self) -> Optional[Seconds]:
        return self.tracks[0].cut.frame_shift

    @property
    def sampling_rate(self) -> Optional[int]:
        return self.tracks[0].cut.sampling_rate

    @property
    def num_samples(self) -> Optional[int]:
        return compute_num_samples(self.duration, self.sampling_rate)

    @property
    def num_features(self) -> Optional[int]:
        return self.tracks[0].cut.num_features

    @property
    def features_type(self) -> Optional[str]:
        return self._first_non_padding_cut.features.type if self.has_features else None

    def __getattr__(self, name: str) -> Any:
        """
        This magic function is called when the user tries to access an attribute
        of :class:`.MixedCut` that doesn't exist. It is used for accessing the custom
        attributes of cuts. We support exactly one scenario for mixed cuts:

        If :attr:`tracks` contains exactly one :class:`.MonoCut` object (and an arbitrary
        number of :class:`.PaddingCut` objects), we will look up the custom attributes
        of that cut.

        If one of the custom attributes is of type :class:`~lhotse.array.Array` or
        :class:`~lhotse.array.TemporalArray` we'll also support loading those arrays
        (see example below). Additionally, we will incorporate extra padding as
        dictated by padding cuts.

        Example:

            >>> cut = MonoCut('cut1', start=0, duration=4, channel=0)
            >>> cut.alignment = TemporalArray(...)
            >>> mixed_cut = cut.pad(10, pad_value_dict={'alignment': -1})
            >>> ali = mixed_cut.load_alignment()

        """
        # Python will sometimes try to call undefined magic functions,
        # just fail for them (e.g. __setstate__ when pickling).
        if name.startswith("__"):
            raise AttributeError()

        # Loading a custom array attribute + performing padding.
        if name.startswith("load_"):
            attr_name = name[5:]
            return partial(self.load_custom, attr_name)

        # Returning the contents of "mono_cut.custom[name]",
        # or raising AttributeError.
        try:
            (
                non_padding_idx,
                mono_cut,
            ) = self._assert_mono_cut_with_padding_and_return_it_with_track_index()
            return getattr(mono_cut, name)
        except AssertionError:
            raise AttributeError(
                f"No such attribute: '{name}' (note: custom attributes are not supported "
                f"when the mixed cut has a different number of MonoCut tracks than one)."
            )

    def load_custom(self, name: str) -> np.ndarray:
        """
        Load custom data as numpy array. The custom data is expected to have
        been stored in cuts ``custom`` field as an :class:`~lhotse.array.Array` or
        :class:`~lhotse.array.TemporalArray` manifest.

        .. note:: It works with Array manifests stored via attribute assignments,
            e.g.: ``cut.my_custom_data = Array(...)``.

        .. warning:: For :class:`.MixedCut`, this will only work if the mixed cut
            consists of a single :class:`.MonoCut` and an arbitrary number of
            :class:`.PaddingCuts`. This is because it is generally undefined how to
            mix arbitrary arrays.

        :param name: name of the custom attribute.
        :return: a numpy array with the data (after padding).
        """

        from lhotse.array import Array, pad_array

        (
            non_padding_idx,
            mono_cut,
        ) = self._assert_mono_cut_with_padding_and_return_it_with_track_index()

        # Load the array and retrieve the manifest from the only non-padding cut.
        # Use getattr to propagate AttributeError if "name" is not defined.
        array = mono_cut.load_custom(name)
        manifest = getattr(mono_cut, name)

        # Check if the corresponding manifest for 'load_something' is of type
        # Array; if yes, just return the loaded data.
        # This is likely an embedding without a temporal dimension.
        if isinstance(manifest, Array):
            return array

        # We are loading an array with a temporal dimension:
        # We need to pad it.
        left_padding = self.tracks[non_padding_idx].offset
        padded_duration = self.duration
        pad_value_dict = [t.cut for t in self.tracks if isinstance(t.cut, PaddingCut)][
            0
        ].custom
        if pad_value_dict is not None and name in pad_value_dict:
            pad_value = pad_value_dict[name]
        else:
            pad_value = DEFAULT_PADDING_VALUE

        return pad_array(
            array,
            temporal_dim=manifest.temporal_dim,
            frame_shift=manifest.frame_shift,
            offset=left_padding,
            padded_duration=padded_duration,
            pad_value=pad_value,
        )

    def _assert_mono_cut_with_padding_and_return_it_with_track_index(
        self,
    ) -> Tuple[int, MonoCut]:
        # TODO(pzelasko): consider relaxing this condition to
        #                 supporting mixed cuts that are not overlapping
        non_padding_cuts = [
            (idx, t.cut)
            for idx, t in enumerate(self.tracks)
            if isinstance(t.cut, MonoCut)
        ]
        assert (
            len(non_padding_cuts) == 1
        ), f"The cut has {len(non_padding_cuts)} (expected exactly one)"
        non_padding_idx, mono_cut = non_padding_cuts[0]
        return non_padding_idx, mono_cut

    def truncate(
        self,
        *,
        offset: Seconds = 0.0,
        duration: Optional[Seconds] = None,
        keep_excessive_supervisions: bool = True,
        preserve_id: bool = False,
        _supervisions_index: Optional[Dict[str, IntervalTree]] = None,
    ) -> Cut:
        """
        Returns a new MixedCut that is a sub-region of the current MixedCut. This method truncates the underlying Cuts
        and modifies their offsets in the mix, as needed. Tracks that do not fit in the truncated cut are removed.

        Note that no operation is done on the actual features - it's only during the call to load_features()
        when the actual changes happen (a subset of features is loaded).

        :param offset: float (seconds), controls the start of the new cut relative to the current MixedCut's start.
        :param duration: optional float (seconds), controls the duration of the resulting MixedCut.
            By default, the duration is (end of the cut before truncation) - (offset).
        :param keep_excessive_supervisions: bool. Since trimming may happen inside a SupervisionSegment, the caller has
            an option to either keep or discard such supervisions.
        :param preserve_id: bool. Should the truncated cut keep the same ID or get a new, random one.
        :return: a new MixedCut instance.
        """

        new_tracks = []
        old_duration = self.duration
        new_mix_end = old_duration - offset if duration is None else offset + duration

        for track in sorted(self.tracks, key=lambda t: t.offset):
            # First, determine how much of the beginning of the current track we're going to truncate:
            # when the track offset is larger than the truncation offset, we are not truncating the cut;
            # just decreasing the track offset.

            # 'cut_offset' determines how much we're going to truncate the Cut for the current track.
            cut_offset = max(offset - track.offset, 0)
            # 'track_offset' determines the new track's offset after truncation.
            track_offset = max(track.offset - offset, 0)
            # 'track_end' is expressed relative to the beginning of the mix
            # (not to be confused with the 'start' of the underlying MonoCut)
            track_end = track.offset + track.cut.duration

            if track_end < offset:
                # Omit a MonoCut that ends before the truncation offset.
                continue

            cut_duration_decrease = 0
            if track_end > new_mix_end:
                if duration is not None:
                    cut_duration_decrease = track_end - new_mix_end
                else:
                    cut_duration_decrease = track_end - old_duration

            # Compute the new MonoCut's duration after trimming the start and the end.
            new_duration = track.cut.duration - cut_offset - cut_duration_decrease
            if new_duration <= 0:
                # Omit a MonoCut that is completely outside the time span of the new truncated MixedCut.
                continue

            new_tracks.append(
                MixTrack(
                    cut=track.cut.truncate(
                        offset=cut_offset,
                        duration=new_duration,
                        keep_excessive_supervisions=keep_excessive_supervisions,
                        preserve_id=preserve_id,
                        _supervisions_index=_supervisions_index,
                    ),
                    offset=track_offset,
                    snr=track.snr,
                )
            )
        if len(new_tracks) == 1:
            # The truncation resulted in just a single cut - simply return it.
            return new_tracks[0].cut
        return MixedCut(id=self.id if preserve_id else str(uuid4()), tracks=new_tracks)

    def pad(
        self,
        duration: Seconds = None,
        num_frames: int = None,
        num_samples: int = None,
        pad_feat_value: float = LOG_EPSILON,
        direction: str = "right",
        preserve_id: bool = False,
        pad_value_dict: Optional[Dict[str, Union[int, float]]] = None,
    ) -> Cut:
        """
        Return a new MixedCut, padded with zeros in the recording, and ``pad_feat_value`` in each feature bin.

        The user can choose to pad either to a specific `duration`; a specific number of frames `max_frames`;
        or a specific number of samples `num_samples`. The three arguments are mutually exclusive.

        :param duration: The cut's minimal duration after padding.
        :param num_frames: The cut's total number of frames after padding.
        :param num_samples: The cut's total number of samples after padding.
        :param pad_feat_value: A float value that's used for padding the features.
            By default we assume a log-energy floor of approx. -23 (1e-10 after exp).
        :param direction: string, 'left', 'right' or 'both'. Determines whether the padding is added before or after
            the cut.
        :param preserve_id: When ``True``, preserves the cut ID from before padding.
            Otherwise, generates a new random ID (default).
        :param pad_value_dict: Optional dict that specifies what value should be used
            for padding arrays in custom attributes.
        :return: a padded MixedCut if duration is greater than this cut's duration, otherwise ``self``.
        """
        return pad(
            self,
            duration=duration,
            num_frames=num_frames,
            num_samples=num_samples,
            pad_feat_value=pad_feat_value,
            direction=direction,
            preserve_id=preserve_id,
            pad_value_dict=pad_value_dict,
        )

    def resample(self, sampling_rate: int, affix_id: bool = False) -> "MixedCut":
        """
        Return a new ``MixedCut`` that will lazily resample the audio while reading it.
        This operation will drop the feature manifest, if attached.
        It does not affect the supervision.

        :param sampling_rate: The new sampling rate.
        :param affix_id: Should we modify the ID (useful if both versions of the same
            cut are going to be present in a single manifest).
        :return: a modified copy of the current ``MixedCut``.
        """
        assert self.has_recording, "Cannot resample a MixedCut without Recording."
        return MixedCut(
            id=f"{self.id}_rs{sampling_rate}" if affix_id else self.id,
            tracks=[
                fastcopy(t, cut=t.cut.resample(sampling_rate)) for t in self.tracks
            ],
        )

    def perturb_speed(self, factor: float, affix_id: bool = True) -> "MixedCut":
        """
        Return a new ``MixedCut`` that will lazily perturb the speed while loading audio.
        The ``num_samples``, ``start`` and ``duration`` fields of the underlying Cuts
        (and their Recordings and SupervisionSegments) are updated to reflect
        the shrinking/extending effect of speed.
        We are also updating the offsets of all underlying tracks.

        :param factor: The speed will be adjusted this many times (e.g. factor=1.1 means 1.1x faster).
        :param affix_id: When true, we will modify the ``MixedCut.id`` field
            by affixing it with "_sp{factor}".
        :return: a modified copy of the current ``MixedCut``.
        """
        # TODO(pzelasko): test most extensively for edge cases
        # Pre-conditions
        assert (
            self.has_recording
        ), "Cannot perturb speed on a MonoCut without Recording."
        if self.has_features:
            logging.warning(
                "Attempting to perturb speed on a MixedCut that references pre-computed features. "
                "The feature manifest(s) will be detached, as we do not support feature-domain "
                "speed perturbation."
            )
        return MixedCut(
            id=f"{self.id}_sp{factor}" if affix_id else self.id,
            tracks=[
                MixTrack(
                    cut=track.cut.perturb_speed(factor=factor, affix_id=affix_id),
                    offset=round(
                        perturb_num_samples(
                            num_samples=compute_num_samples(
                                track.offset, self.sampling_rate
                            ),
                            factor=factor,
                        )
                        / self.sampling_rate,
                        ndigits=8,
                    ),
                    snr=track.snr,
                )
                for track in self.tracks
            ],
        )

    def perturb_tempo(self, factor: float, affix_id: bool = True) -> "MixedCut":
        """
        Return a new ``MixedCut`` that will lazily perturb the tempo while loading audio.

        Compared to speed perturbation, tempo preserves pitch.
        The ``num_samples``, ``start`` and ``duration`` fields of the underlying Cuts
        (and their Recordings and SupervisionSegments) are updated to reflect
        the shrinking/extending effect of tempo.
        We are also updating the offsets of all underlying tracks.

        :param factor: The tempo will be adjusted this many times (e.g. factor=1.1 means 1.1x faster).
        :param affix_id: When true, we will modify the ``MixedCut.id`` field
            by affixing it with "_tp{factor}".
        :return: a modified copy of the current ``MixedCut``.
        """
        # TODO(pzelasko): test most extensively for edge cases
        # Pre-conditions
        assert (
            self.has_recording
        ), "Cannot perturb tempo on a MonoCut without Recording."
        if self.has_features:
            logging.warning(
                "Attempting to perturb tempo on a MixedCut that references pre-computed features. "
                "The feature manifest(s) will be detached, as we do not support feature-domain "
                "tempo perturbation."
            )
        return MixedCut(
            id=f"{self.id}_tp{factor}" if affix_id else self.id,
            tracks=[
                MixTrack(
                    cut=track.cut.perturb_tempo(factor=factor, affix_id=affix_id),
                    offset=round(
                        perturb_num_samples(
                            num_samples=compute_num_samples(
                                track.offset, self.sampling_rate
                            ),
                            factor=factor,
                        )
                        / self.sampling_rate,
                        ndigits=8,
                    ),
                    snr=track.snr,
                )
                for track in self.tracks
            ],
        )

    def perturb_volume(self, factor: float, affix_id: bool = True) -> "MixedCut":
        """
        Return a new ``MixedCut`` that will lazily perturb the volume while loading audio.
        Recordings of the underlying Cuts are updated to reflect volume change.

        :param factor: The volume will be adjusted this many times (e.g. factor=1.1 means 1.1x louder).
        :param affix_id: When true, we will modify the ``MixedCut.id`` field
            by affixing it with "_vp{factor}".
        :return: a modified copy of the current ``MixedCut``.
        """
        # Pre-conditions
        assert (
            self.has_recording
        ), "Cannot perturb volume on a MonoCut without Recording."
        if self.has_features:
            logging.warning(
                "Attempting to perturb volume on a MixedCut that references pre-computed features. "
                "The feature manifest(s) will be detached, as we do not support feature-domain "
                "volume perturbation."
            )
        return MixedCut(
            id=f"{self.id}_vp{factor}" if affix_id else self.id,
            tracks=[
                fastcopy(
                    track,
                    cut=track.cut.perturb_volume(factor=factor, affix_id=affix_id),
                )
                for track in self.tracks
            ],
        )

    def reverb_rir(
        self,
        rir_recording: "Recording",
        normalize_output: bool = True,
        affix_id: bool = True,
    ) -> "MixedCut":
        """
        Return a new ``MixedCut`` that will convolve the audio with the provided impulse response.

        :param rir_recording: The impulse response to use for convolving.
        :param normalize_output: When true, output will be normalized to have energy as input.
        :param affix_id: When true, we will modify the ``MixedCut.id`` field
            by affixing it with "_rvb".
        :return: a modified copy of the current ``MixedCut``.
        """
        # Pre-conditions
        assert (
            self.has_recording
        ), "Cannot apply reverberation on a MixedCut without Recording."
        if self.has_features:
            logging.warning(
                "Attempting to reverberate a MixedCut that references pre-computed features. "
                "The feature manifest(s) will be detached, as we do not support feature-domain "
                "reverberation."
            )
        return MixedCut(
            id=f"{self.id}_rvb" if affix_id else self.id,
            tracks=[
                fastcopy(
                    track,
                    cut=track.cut.reverb_rir(
                        rir_recording=rir_recording,
                        normalize_output=normalize_output,
                        affix_id=affix_id,
                    ),
                )
                for track in self.tracks
            ],
        )

    @rich_exception_info
    def load_features(self, mixed: bool = True) -> Optional[np.ndarray]:
        """
        Loads the features of the source cuts and mixes them on-the-fly.

        :param mixed: when True (default), returns a 2D array of features mixed in the feature domain.
            Otherwise returns a 3D array with the first dimension equal to the number of tracks.
        :return: A numpy ndarray with features and with shape ``(num_frames, num_features)``,
            or ``(num_tracks, num_frames, num_features)``
        """
        if not self.has_features:
            return None
        first_cut = self.tracks[0].cut
        # First, check for a simple scenario: just a single cut with padding.
        # When that is the case, we don't have to instantiate a feature extractor,
        # because we are not performing any actual mixing.
        # That makes life simpler for the users who have a custom feature extractor,
        # but don't actually care about feature-domain mixing; just want to pad.
        if mixed and all(isinstance(t.cut, PaddingCut) for t in self.tracks[1:]):
            padding_val = self.tracks[1].cut.feat_value
            feats = np.ones((self.num_frames, self.num_features)) * padding_val
            feats[: first_cut.num_frames, :] = first_cut.load_features()
            return feats
        # When there is more than one "regular" cut, we will perform an actual mix.
        mixer = FeatureMixer(
            feature_extractor=create_default_feature_extractor(
                self._first_non_padding_cut.features.type
            ),
            base_feats=first_cut.load_features(),
            frame_shift=first_cut.frame_shift,
        )
        for track in self.tracks[1:]:
            try:
                mixer.add_to_mix(
                    feats=track.cut.load_features(),
                    snr=track.snr,
                    offset=track.offset,
                    sampling_rate=track.cut.sampling_rate,
                )
            except NonPositiveEnergyError as e:
                logging.warning(
                    str(e) + f' MonoCut with id "{track.cut.id}" will not be mixed in.'
                )
        if mixed:
            feats = mixer.mixed_feats
            # Note: The slicing below is a work-around for an edge-case
            #  when two cuts have durations that ended with 0.005 (e.g. 10.125 and 5.715)
            #  - then, the feature extractor "squeezed in" a last extra frame and the simple
            #  relationship between num_frames and duration we strived for is not true;
            #  i.e. the duration is 10.125 + 5.715 = 15.84, but the number of frames is
            #  1013 + 572 = 1585. If the frame_shift is 0.01, we have gained an extra 0.01s...
            if feats.shape[0] - self.num_frames == 1:
                feats = feats[: self.num_frames, :]
            # TODO(pzelasko): This can sometimes happen in a MixedCut with >= 5 different Cuts,
            #   with a regular MonoCut at the end, when the mix offsets are floats with a lot of decimals.
            #   For now we're duplicating the last frame to match the declared "num_frames" of this cut.
            if feats.shape[0] - self.num_frames == -1:
                feats = np.concatenate((feats, feats[-1:, :]), axis=0)
            assert feats.shape[0] == self.num_frames, (
                "Inconsistent number of frames in a MixedCut: please report "
                "this issue at https://github.com/lhotse-speech/lhotse/issues "
                "showing the output of print(cut) or str(cut) on which"
                "load_features() was called."
            )
            return feats
        else:
            return mixer.unmixed_feats

    @rich_exception_info
    def load_audio(self, mixed: bool = True) -> Optional[np.ndarray]:
        """
        Loads the audios of the source cuts and mix them on-the-fly.

        :param mixed: When True (default), returns a mono mix of the underlying tracks.
            Otherwise returns a numpy array with the number of channels equal to the number of tracks.
        :return: A numpy ndarray with audio samples and with shape ``(num_channels, num_samples)``
        """
        if not self.has_recording:
            return None
        mixer = AudioMixer(
            self.tracks[0].cut.load_audio(),
            sampling_rate=self.tracks[0].cut.sampling_rate,
        )
        for track in self.tracks[1:]:
            try:
                mixer.add_to_mix(
                    audio=track.cut.load_audio(),
                    snr=track.snr,
                    offset=track.offset,
                )
            except NonPositiveEnergyError as e:
                logging.warning(
                    str(e) + f' MonoCut with id "{track.cut.id}" will not be mixed in.'
                )
        if mixed:
            # Off-by-one errors can happen during mixing due to imperfect float arithmetic and rounding;
            # we will fix them on-the-fly so that the manifest does not lie about the num_samples.
            audio = mixer.mixed_audio
            if audio.shape[1] - self.num_samples == 1:
                audio = audio[:, : self.num_samples]
            if audio.shape[1] - self.num_samples == -1:
                audio = np.concatenate((audio, audio[:, -1:]), axis=1)
            assert audio.shape[1] == self.num_samples, (
                f"Inconsistent number of samples in a MixedCut: please report "
                f"this issue at https://github.com/lhotse-speech/lhotse/issues "
                f"showing the cut below. MixedCut:\n{self}"
            )
        else:
            audio = mixer.unmixed_audio
        return audio

    def plot_tracks_features(self):
        """
        Display the feature matrix as an image. Requires matplotlib to be installed.
        """
        import matplotlib.pyplot as plt

        fig, axes = plt.subplots(len(self.tracks))
        features = self.load_features(mixed=False)
        fmin, fmax = features.min(), features.max()
        for idx, ax in enumerate(axes):
            ax.imshow(np.flip(features[idx].transpose(1, 0), 0), vmin=fmin, vmax=fmax)
        return axes

    def plot_tracks_audio(self):
        """
        Display plots of the individual tracks' waveforms. Requires matplotlib to be installed.
        """
        import matplotlib.pyplot as plt

        audio = self.load_audio(mixed=False)
        fig, axes = plt.subplots(len(self.tracks), sharex=False, sharey=True)
        for idx, (track, ax) in enumerate(zip(self.tracks, axes)):
            samples = audio[idx, :]
            ax.plot(np.linspace(0, self.duration, len(samples)), samples)
            for supervision in track.cut.supervisions:
                supervision = supervision.trim(track.cut.duration)
                ax.axvspan(
                    track.offset + supervision.start,
                    track.offset + supervision.end,
                    color="green",
                    alpha=0.1,
                )
        return axes

    def drop_features(self) -> "MixedCut":
        """Return a copy of the current :class:`MixedCut`, detached from ``features``."""
        assert (
            self.has_recording
        ), f"Cannot detach features from a MixedCut with no Recording (cut ID = {self.id})."
        return fastcopy(
            self, tracks=[fastcopy(t, cut=t.cut.drop_features()) for t in self.tracks]
        )

    def drop_recording(self) -> "MixedCut":
        """Return a copy of the current :class:`.MixedCut`, detached from ``recording``."""
        assert (
            self.has_features
        ), f"Cannot detach recording from a MixedCut with no Features (cut ID = {self.id})."
        return fastcopy(
            self, tracks=[fastcopy(t, cut=t.cut.drop_recording()) for t in self.tracks]
        )

    def drop_supervisions(self) -> "MixedCut":
        """Return a copy of the current :class:`.MixedCut`, detached from ``supervisions``."""
        return fastcopy(
            self,
            tracks=[fastcopy(t, cut=t.cut.drop_supervisions()) for t in self.tracks],
        )

    def compute_and_store_features(
        self,
        extractor: FeatureExtractor,
        storage: FeaturesWriter,
        augment_fn: Optional[AugmentFn] = None,
        mix_eagerly: bool = True,
    ) -> Cut:
        """
        Compute the features from this cut, store them on disk, and create a new `MonoCut` object with the
        feature manifest attached. This cut has to be able to load audio.

        :param extractor: a ``FeatureExtractor`` instance used to compute the features.
        :param storage: a ``FeaturesWriter`` instance used to store the features.
        :param augment_fn: an optional callable used for audio augmentation.
        :param mix_eagerly: when False, extract and store the features for each track separately,
            and mix them dynamically when loading the features.
            When True, mix the audio first and store the mixed features, returning a new ``MonoCut`` instance
            with the same ID. The returned ``MonoCut`` will not have a ``Recording`` attached.
        :return: a new ``MonoCut`` instance if ``mix_eagerly`` is True, or returns ``self``
            with each of the tracks containing the ``Features`` manifests.
        """
        if mix_eagerly:
            features_info = extractor.extract_from_samples_and_store(
                samples=self.load_audio(),
                storage=storage,
                sampling_rate=self.sampling_rate,
                offset=0,
                channel=0,
                augment_fn=augment_fn,
            )
            return MonoCut(
                id=self.id,
                start=0,
                duration=self.duration,
                channel=0,
                supervisions=self.supervisions,
                features=features_info,
                recording=None,
                custom=self.custom if hasattr(self, "custom") else None,
            )
        else:  # mix lazily
            new_tracks = [
                MixTrack(
                    cut=track.cut.compute_and_store_features(
                        extractor=extractor,
                        storage=storage,
                        augment_fn=augment_fn,
                    ),
                    offset=track.offset,
                    snr=track.snr,
                )
                for track in self.tracks
            ]
            return MixedCut(id=self.id, tracks=new_tracks)

    def fill_supervision(
        self, add_empty: bool = True, shrink_ok: bool = False
    ) -> "MixedCut":
        """
        Fills the whole duration of a cut with a supervision segment.

        If the cut has one supervision, its start is set to 0 and duration is set to ``cut.duration``.
        Note: this may either expand a supervision that was shorter than a cut, or shrink a supervision
        that exceeds the cut.

        If there are no supervisions, we will add an empty one when ``add_empty==True``, otherwise
        we won't change anything.

        If there are two or more supervisions, we will raise an exception.

        .. note:: For :class:`.MixedCut`, we expect that only one track contains a supervision.
            That supervision will be expanded to cover the full MixedCut's duration.

        :param add_empty: should we add an empty supervision with identical time bounds as the cut.
        :param shrink_ok: should we raise an error if a supervision would be shrank as a result
            of calling this method.
        """
        n_sups = len(self.supervisions)
        if n_sups == 0:
            if not add_empty:
                return self
            first_non_padding_idx = [
                idx for idx, t in enumerate(self.tracks) if isinstance(t.cut, MonoCut)
            ][0]
            new_tracks = [
                fastcopy(
                    t,
                    cut=fastcopy(
                        t.cut,
                        supervisions=[
                            SupervisionSegment(
                                id=self.id,
                                recording_id=t.cut.recording_id,
                                start=-t.offset,
                                duration=self.duration,
                                channel=-1,
                            )
                        ],
                    ),
                )
                if idx == first_non_padding_idx
                else t
                for idx, t in enumerate(self.tracks)
            ]
        else:
            assert (
                n_sups == 1
            ), f"Cannot expand more than one supervision (found {len(self.supervisions)}."
            new_tracks = []
            for t in self.tracks:
                if len(t.cut.supervisions) == 0:
                    new_tracks.append(t)
                else:
                    sup = t.cut.supervisions[0]
                    if not shrink_ok and (
                        sup.start < -t.offset or sup.end > self.duration
                    ):
                        raise ValueError(
                            f"Cannot shrink supervision (start={sup.start}, end={sup.end}) to cut "
                            f"(start=0, duration={t.cut.duration}) because the argument `shrink_ok` is `False`. "
                            f"Note: this check prevents accidental data loss for speech recognition, "
                            f"as supervision exceeding a cut indicates there might be some spoken content "
                            f"beyond cuts start or end (an ASR model would be trained to predict more text than "
                            f"spoken in the audio). If this is okay, set `shrink_ok` to `True`."
                        )
                    new_tracks.append(
                        fastcopy(
                            t,
                            cut=fastcopy(
                                t.cut,
                                supervisions=[
                                    fastcopy(
                                        sup, start=-t.offset, duration=self.duration
                                    )
                                ],
                            ),
                        )
                    )
        return fastcopy(self, tracks=new_tracks)

    def map_supervisions(
        self, transform_fn: Callable[[SupervisionSegment], SupervisionSegment]
    ) -> Cut:
        """
        Modify the SupervisionSegments by `transform_fn` of this MixedCut.

        :param transform_fn: a function that modifies a supervision as an argument.
        :return: a modified MixedCut.
        """
        new_mixed_cut = fastcopy(self)
        for track in new_mixed_cut.tracks:
            track.cut.supervisions = [
                segment.map(transform_fn) for segment in track.cut.supervisions
            ]
        return new_mixed_cut

    def merge_supervisions(self) -> "MixedCut":
        """
        Return a copy of the cut that has all of its supervisions merged into
        a single segment.

        The new start is the start of the earliest superivion, and the new duration
        is a minimum spanning duration for all the supervisions.

        The text fields are concatenated with a whitespace, and all other string fields
        (including IDs) are prefixed with "cat#" and concatenated with a hash symbol "#".
        This is also applied to ``custom`` fields. Fields with a ``None`` value are omitted.

        .. note:: If you're using individual tracks of a mixed cut, note that this transform
             drops all the supervisions in individual tracks and assigns the merged supervision
             in the first :class:`.MonoCut` found in ``self.tracks``.
        """
        # "m" stands for merged in variable names below

        def merge(values: Iterable[str]) -> str:
            # e.g.
            # values = ["1125-76840-0001", "1125-53670-0003"]
            # return "cat#1125-76840-0001#1125-53670-0003"
            return "#".join(chain(["cat"], values))

        sups = sorted(self.supervisions, key=lambda s: s.start)

        if len(sups) == 1:
            return self

        # the sampling rate is arbitrary, ensures there are no float precision errors
        mstart = sups[0].start
        mend = sups[-1].end
        mduration = add_durations(mend, -mstart, sampling_rate=48000)

        custom_keys = set(
            k for s in sups if s.custom is not None for k in s.custom.keys()
        )
        alignment_keys = set(
            k for s in sups if s.alignment is not None for k in s.alignment.keys()
        )

        if any(overlaps(s1, s2) for s1, s2 in zip(sups, sups[1:])) and any(
            s.text is not None for s in sups
        ):
            warnings.warn(
                "You are merging overlapping supervisions that have text transcripts. "
                "The result is likely to be unusable if you are going to train speech "
                "recognition models."
            )

        msup = SupervisionSegment(
            id=merge(s.id for s in sups),
            # For MixedCut, make merged recording_id is a mix of recording_ids.
            recording_id=merge(s.recording_id for s in sups),
            start=mstart,
            duration=mduration,
            # For MixedCut, hardcode -1 to indicate no specific channel,
            # as the supervisions might have come from different channels
            # in their original recordings.
            channel=-1,
            text=" ".join(s.text for s in sups if s.text) or None,
            speaker=merge(s.speaker for s in sups if s.speaker) or None,
            language=merge(s.language for s in sups if s.language) or None,
            gender=merge(s.gender for s in sups if s.gender) or None,
            custom={
                # Merge the string representations of custom fields.
                k: merge(
                    str(s.custom[k])
                    for s in sups
                    if s.custom is not None and k in s.custom
                )
                for k in custom_keys
            },
            alignment={
                # Concatenate the lists of alignment units.
                k: reduce(
                    add,
                    (
                        s.alignment[k]
                        for s in sups
                        if s.alignment is not None and k in s.alignment
                    ),
                )
                for k in alignment_keys
            },
        )

        new_self = self.drop_supervisions()
        new_self._first_non_padding_cut.supervisions = [msup]

        return new_self

    def filter_supervisions(
        self, predicate: Callable[[SupervisionSegment], bool]
    ) -> Cut:
        """
        Modify cut to store only supervisions accepted by `predicate`

        Example:
            >>> cut = cut.filter_supervisions(lambda s: s.id in supervision_ids)
            >>> cut = cut.filter_supervisions(lambda s: s.duration < 5.0)
            >>> cut = cut.filter_supervisions(lambda s: s.text is not None)

        :param predicate: A callable that accepts `SupervisionSegment` and returns bool
        :return: a modified MonoCut
        """
        new_mixed_cut = fastcopy(
            self,
            tracks=[
                fastcopy(track, cut=track.cut.filter_supervisions(predicate))
                for track in self.tracks
            ],
        )
        return new_mixed_cut

    @staticmethod
    def from_dict(data: dict) -> "MixedCut":
        return MixedCut(
            id=data["id"],
            tracks=[MixTrack.from_dict(track) for track in data["tracks"]],
        )

    def with_features_path_prefix(self, path: Pathlike) -> "MixedCut":
        if not self.has_features:
            return self
        return MixedCut(
            id=self.id,
            tracks=[
                fastcopy(t, cut=t.cut.with_features_path_prefix(path))
                for t in self.tracks
            ],
        )

    def with_recording_path_prefix(self, path: Pathlike) -> "MixedCut":
        if not self.has_recording:
            return self
        return MixedCut(
            id=self.id,
            tracks=[
                fastcopy(t, cut=t.cut.with_recording_path_prefix(path))
                for t in self.tracks
            ],
        )

    @property
    def _first_non_padding_cut(self) -> MonoCut:
        return [t.cut for t in self.tracks if not isinstance(t.cut, PaddingCut)][0]


class CutSet(Serializable, Sequence[Cut]):
    """
    :class:`~lhotse.cut.CutSet` represents a collection of cuts, indexed by cut IDs.
    CutSet ties together all types of data -- audio, features and supervisions, and is suitable to represent
    training/dev/test sets.

    .. note::
        :class:`~lhotse.cut.CutSet` is the basic building block of PyTorch-style Datasets for speech/audio processing tasks.

    When coming from Kaldi, there is really no good equivalent -- the closest concept may be Kaldi's "egs" for training
    neural networks, which are chunks of feature matrices and corresponding alignments used respectively as inputs and
    supervisions. :class:`~lhotse.cut.CutSet` is different because it provides you with all kinds of metadata,
    and you can select just the interesting bits to feed them to your models.

    :class:`~lhotse.cut.CutSet` can be created from any combination of :class:`~lhotse.audio.RecordingSet`,
    :class:`~lhotse.supervision.SupervisionSet`, and :class:`~lhotse.features.base.FeatureSet`
    with :meth:`lhotse.cut.CutSet.from_manifests`::

        >>> from lhotse import CutSet
        >>> cuts = CutSet.from_manifests(recordings=my_recording_set)
        >>> cuts2 = CutSet.from_manifests(features=my_feature_set)
        >>> cuts3 = CutSet.from_manifests(
        ...     recordings=my_recording_set,
        ...     features=my_feature_set,
        ...     supervisions=my_supervision_set,
        ... )

    When creating a :class:`.CutSet` with :meth:`.CutSet.from_manifests`, the resulting cuts will have the same duration
    as the input recordings or features. For long recordings, it is not viable for training.
    We provide several methods to transform the cuts into shorter ones.

    Consider the following scenario::

                          Recording
        |-------------------------------------------|
        "Hey, Matt!"     "Yes?"        "Oh, nothing"
        |----------|     |----|        |-----------|

        .......... CutSet.from_manifests() ..........
                            Cut1
        |-------------------------------------------|

        ............. Example CutSet A ..............
            Cut1          Cut2              Cut3
        |----------|     |----|        |-----------|

        ............. Example CutSet B ..............
                  Cut1                  Cut2
        |---------------------||--------------------|

        ............. Example CutSet C ..............
                     Cut1        Cut2
                    |---|      |------|

    The CutSet's A, B and C can be created like::

        >>> cuts_A = cuts.trim_to_supervisions()
        >>> cuts_B = cuts.cut_into_windows(duration=5.0)
        >>> cuts_C = cuts.trim_to_unsupervised_segments()

    .. note::
        Some operations support parallel execution via an optional ``num_jobs`` parameter.
        By default, all processing is single-threaded.

    .. caution::
        Operations on cut sets are not mutating -- they return modified copies of :class:`.CutSet` objects,
        leaving the original object unmodified (and all of its cuts are also unmodified).

    :class:`~lhotse.cut.CutSet` can be stored and read from JSON, JSONL, etc. and supports optional gzip compression::

        >>> cuts.to_file('cuts.jsonl.gz')
        >>> cuts4 = CutSet.from_file('cuts.jsonl.gz')

    It behaves similarly to a ``dict``::

            >>> 'rec1-1-0' in cuts
            True
            >>> cut = cuts['rec1-1-0']
            >>> for cut in cuts:
            >>>    pass
            >>> len(cuts)
            127

    :class:`~lhotse.cut.CutSet` has some convenience properties and methods to gather information about the dataset::

        >>> ids = list(cuts.ids)
        >>> speaker_id_set = cuts.speakers
        >>> # The following prints a message:
        >>> cuts.describe()
        Cuts count: 547
        Total duration (hours): 326.4
        Speech duration (hours): 79.6 (24.4%)
        ***
        Duration statistics (seconds):
        mean    2148.0
        std      870.9
        min      477.0
        25%     1523.0
        50%     2157.0
        75%     2423.0
        max     5415.0
        dtype: float64


    Manipulation examples::

        >>> longer_than_5s = cuts.filter(lambda c: c.duration > 5)
        >>> first_100 = cuts.subset(first=100)
        >>> split_into_4 = cuts.split(num_splits=4)
        >>> shuffled = cuts.shuffle()
        >>> random_sample = cuts.sample(n_cuts=10)
        >>> new_ids = cuts.modify_ids(lambda c: c.id + '-newid')

    These operations can be composed to implement more complex operations, e.g.
    bucketing by duration:

        >>> buckets = cuts.sort_by_duration().split(num_splits=30)

    Cuts in a :class:`.CutSet` can be detached from parts of their metadata::

        >>> cuts_no_feat = cuts.drop_features()
        >>> cuts_no_rec = cuts.drop_recordings()
        >>> cuts_no_sup = cuts.drop_supervisions()

    Sometimes specific sorting patterns are useful when a small CutSet represents a mini-batch::

        >>> cuts = cuts.sort_by_duration(ascending=False)
        >>> cuts = cuts.sort_like(other_cuts)

    :class:`~lhotse.cut.CutSet` offers some batch processing operations::

        >>> cuts = cuts.pad(num_frames=300)  # or duration=30.0
        >>> cuts = cuts.truncate(max_duration=30.0, offset_type='start')  # truncate from start to 30.0s
        >>> cuts = cuts.mix(other_cuts, snr=[10, 30], mix_prob=0.5)

    :class:`~lhotse.cut.CutSet` supports lazy data augmentation/transformation methods which require adjusting some information
    in the manifest (e.g., ``num_samples`` or ``duration``).
    Note that in the following examples, the audio is untouched -- the operations are stored in the manifest,
    and executed upon reading the audio::

        >>> cuts_sp = cuts.perturb_speed(factor=1.1)
        >>> cuts_vp = cuts.perturb_volume(factor=2.)
        >>> cuts_24k = cuts.resample(24000)
        >>> cuts_rvb = cuts.reverb_rir(rir_recordings)

    .. caution::
        If the :class:`.CutSet` contained :class:`~lhotse.features.base.Features` manifests, they will be
        detached after performing audio augmentations such as :meth:`.CutSet.perturb_speed`,
        :meth:`.CutSet.resample`, :meth:`.CutSet.perturb_volume`, or :meth:`.CutSet.reverb_rir`.

    :class:`~lhotse.cut.CutSet` offers parallel feature extraction capabilities
    (see `meth`:.CutSet.compute_and_store_features: for details),
    and can be used to estimate global mean and variance::

        >>> from lhotse import Fbank
        >>> cuts = CutSet()
        >>> cuts = cuts.compute_and_store_features(
        ...     extractor=Fbank(),
        ...     storage_path='/data/feats',
        ...     num_jobs=4
        ... )
        >>> mvn_stats = cuts.compute_global_feature_stats('/data/features/mvn_stats.pkl', max_cuts=10000)

    See also:

        - :class:`~lhotse.cut.Cut`
    """

    def __init__(self, cuts: Optional[Mapping[str, Cut]] = None) -> None:
        self.cuts = ifnone(cuts, {})

    def __eq__(self, other: "CutSet") -> bool:
        return self.cuts == other.cuts

    @property
    def is_lazy(self) -> bool:
        """
        Indicates whether this manifest was opened in lazy (read-on-the-fly) mode or not.
        """
        from lhotse.serialization import LazyJsonlIterator

        return isinstance(self.cuts, LazyJsonlIterator)

    @property
    def mixed_cuts(self) -> Dict[str, MixedCut]:
        return {id_: cut for id_, cut in self.cuts.items() if isinstance(cut, MixedCut)}

    @property
    def simple_cuts(self) -> Dict[str, MonoCut]:
        return {id_: cut for id_, cut in self.cuts.items() if isinstance(cut, MonoCut)}

    @property
    def ids(self) -> Iterable[str]:
        return self.cuts.keys()

    @property
    def speakers(self) -> FrozenSet[str]:
        return frozenset(
            supervision.speaker for cut in self for supervision in cut.supervisions
        )

    @staticmethod
    def from_cuts(cuts: Iterable[Cut]) -> "CutSet":
        return CutSet(cuts=index_by_id_and_check(cuts))

    from_items = from_cuts

    @staticmethod
    def from_manifests(
        recordings: Optional[RecordingSet] = None,
        supervisions: Optional[SupervisionSet] = None,
        features: Optional[FeatureSet] = None,
        output_path: Optional[Pathlike] = None,
        random_ids: bool = False,
        lazy: bool = False,
    ) -> "CutSet":
        """
        Create a CutSet from any combination of supervision, feature and recording manifests.
        At least one of ``recordings`` or ``features`` is required.

        The created cuts will be of type :class:`.MonoCut`, even when the recordings have multiple channels.
        The :class:`.MonoCut` boundaries correspond to those found in the ``features``, when available,
        otherwise to those found in the ``recordings``.

        When ``supervisions`` are provided, we'll be searching them for matching recording IDs
        and attaching to created cuts, assuming they are fully within the cut's time span.

        :param recordings: an optional :class:`~lhotse.audio.RecordingSet` manifest.
        :param supervisions: an optional :class:`~lhotse.supervision.SupervisionSet` manifest.
        :param features: an optional :class:`~lhotse.features.base.FeatureSet` manifest.
        :param output_path: an optional path where the :class:`.CutSet` is stored.
        :param random_ids: boolean, should the cut IDs be randomized. By default, use the recording ID
            with a loop index and a channel idx, i.e. "{recording_id}-{idx}-{channel}")
        :param lazy: boolean, when ``True``, output_path must be provided
        :return: a new :class:`.CutSet` instance.
        """
        if lazy:
            return create_cut_set_lazy(
                recordings=recordings,
                supervisions=supervisions,
                features=features,
                output_path=output_path,
                random_ids=random_ids,
            )
        else:
            return create_cut_set_eager(
                recordings=recordings,
                supervisions=supervisions,
                features=features,
                output_path=output_path,
                random_ids=random_ids,
            )

    @staticmethod
    def from_dicts(data: Iterable[dict]) -> "CutSet":
        def deserialize_one(raw_cut: dict) -> Cut:
            cut_type = raw_cut.pop("type")
            if cut_type == "MonoCut":
                return MonoCut.from_dict(raw_cut)
            if cut_type == "Cut":
                warnings.warn(
                    "Your manifest was created with Lhotse version earlier than v0.8, when MonoCut was called Cut. "
                    "Please re-generate it with Lhotse v0.8 as it might stop working in a future version "
                    "(using manifest.from_file() and then manifest.to_file() should be sufficient)."
                )
                return MonoCut.from_dict(raw_cut)
            if cut_type == "MixedCut":
                return MixedCut.from_dict(raw_cut)
            raise ValueError(
                f"Unexpected cut type during deserialization: '{cut_type}'"
            )

        return CutSet.from_cuts(deserialize_one(cut) for cut in data)

    def to_dicts(self) -> Iterable[dict]:
        return (cut.to_dict() for cut in self)

    def decompose(
        self, output_dir: Optional[Pathlike] = None, verbose: bool = False
    ) -> Tuple[Optional[RecordingSet], Optional[SupervisionSet], Optional[FeatureSet]]:
        """
        Return a 3-tuple of unique (recordings, supervisions, features) found in
        this :class:`CutSet`. Some manifest sets may also be ``None``, e.g.,
        if features were not extracted.

        .. note:: :class:`.MixedCut` is iterated over its track cuts.

        :param output_dir: directory where the manifests will be saved.
            The following files will be created: 'recordings.jsonl.gz',
            'supervisions.jsonl.gz', 'features.jsonl.gz'.
        :param verbose: when ``True``, shows a progress bar.
        """
        if output_dir is not None:
            output_dir = Path(output_dir)
            output_dir.mkdir(parents=True, exist_ok=True)

        stored_rids = set()
        stored_sids = set()

        with RecordingSet.open_writer(
            output_dir / "recordings.jsonl.gz" if output_dir is not None else None
        ) as rw, SupervisionSet.open_writer(
            output_dir / "supervisions.jsonl.gz" if output_dir is not None else None
        ) as sw, FeatureSet.open_writer(
            output_dir / "features.jsonl.gz" if output_dir is not None else None
        ) as fw:

            def save(mono_cut: MonoCut):
                if mono_cut.has_recording and mono_cut.recording_id not in stored_rids:
                    rw.write(mono_cut.recording)
                    stored_rids.add(mono_cut.recording_id)
                if mono_cut.has_features:
                    # Note: we have no way of saying if features are unique,
                    #       so we will always write them.
                    fw.write(mono_cut.features)
                for sup in mono_cut.supervisions:
                    if sup.id not in stored_sids:
                        # Supervisions inside cuts are relative to cuts start,
                        # so we correct the offset.
                        sw.write(sup.with_offset(mono_cut.start))
                        stored_sids.add(sup.id)

            for cut in tqdm(self, desc="Decomposing cuts") if verbose else self:
                if isinstance(cut, MonoCut):
                    save(cut)
                elif isinstance(cut, MixedCut):
                    for track in cut.tracks:
                        if isinstance(track.cut, MonoCut):
                            save(track.cut)

        return rw.open_manifest(), sw.open_manifest(), fw.open_manifest()

    def describe(self) -> None:
        """
        Print a message describing details about the ``CutSet`` - the number of cuts and the
        duration statistics, including the total duration and the percentage of speech segments.

        Example output:
            Cuts count: 547
            Total duration (hours): 326.4
            Speech duration (hours): 79.6 (24.4%)
            ***
            Duration statistics (seconds):
            mean    2148.0
            std      870.9
            min      477.0
            25%     1523.0
            50%     2157.0
            75%     2423.0
            max     5415.0
            dtype: float64
        """
        durations = np.array([c.duration for c in self])
        speech_durations = np.array(
            [s.trim(c.duration).duration for c in self for s in c.supervisions]
        )
        total_sum = durations.sum()
        speech_sum = speech_durations.sum()
        print("Cuts count:", len(self))
        print(f"Total duration (hours): {total_sum / 3600:.1f}")
        print(
            f"Speech duration (hours): {speech_sum / 3600:.1f} ({speech_sum / total_sum:.1%})"
        )
        print("***")
        print("Duration statistics (seconds):")
        print(f"mean\t{np.mean(durations):.1f}")
        print(f"std\t{np.std(durations):.1f}")
        print(f"min\t{np.min(durations):.1f}")
        print(f"25%\t{np.percentile(durations, 25):.1f}")
        print(f"50%\t{np.median(durations):.1f}")
        print(f"75%\t{np.percentile(durations, 75):.1f}")
        print(f"max\t{np.max(durations):.1f}")

    def shuffle(self, rng: Optional[random.Random] = None) -> "CutSet":
        """
        Shuffle the cut IDs in the current :class:`.CutSet` and return a shuffled copy of self.

        :param rng: an optional instance of ``random.Random`` for precise control of randomness.
        :return: a shuffled copy of self.
        """
        if rng is None:
            rng = random
        ids = list(self.ids)
        rng.shuffle(ids)
        return CutSet(cuts={cid: self[cid] for cid in ids})

    def split(
        self, num_splits: int, shuffle: bool = False, drop_last: bool = False
    ) -> List["CutSet"]:
        """
        Split the :class:`~lhotse.CutSet` into ``num_splits`` pieces of equal size.

        :param num_splits: Requested number of splits.
        :param shuffle: Optionally shuffle the recordings order first.
        :param drop_last: determines how to handle splitting when ``len(seq)`` is not divisible
            by ``num_splits``. When ``False`` (default), the splits might have unequal lengths.
            When ``True``, it may discard the last element in some splits to ensure they are
            equally long.
        :return: A list of :class:`~lhotse.CutSet` pieces.
        """
        return [
            CutSet.from_cuts(subset)
            for subset in split_sequence(
                self, num_splits=num_splits, shuffle=shuffle, drop_last=drop_last
            )
        ]

    def subset(
        self,
        *,  # only keyword arguments allowed
        supervision_ids: Optional[Iterable[str]] = None,
        cut_ids: Optional[Iterable[str]] = None,
        first: Optional[int] = None,
        last: Optional[int] = None,
    ) -> "CutSet":
        """
        Return a new ``CutSet`` according to the selected subset criterion.
        Only a single argument to ``subset`` is supported at this time.

        Example:
            >>> cuts = CutSet.from_yaml('path/to/cuts')
            >>> train_set = cuts.subset(supervision_ids=train_ids)
            >>> test_set = cuts.subset(supervision_ids=test_ids)

        :param supervision_ids: List of supervision IDs to keep.
        :param cut_ids: List of cut IDs to keep.
            The returned :class:`.CutSet` preserves the order of `cut_ids`.
        :param first: int, the number of first cuts to keep.
        :param last: int, the number of last cuts to keep.
        :return: a new ``CutSet`` with the subset results.
        """
        assert exactly_one_not_null(
            supervision_ids, cut_ids, first, last
        ), "subset() can handle only one non-None arg."

        if first is not None:
            assert first > 0
            if first > len(self):
                logging.warning(
                    f"CutSet has only {len(self)} items but first {first} required; not doing anything."
                )
                return self
            return CutSet.from_cuts(islice(self, first))

        if last is not None:
            assert last > 0
            if last > len(self):
                logging.warning(
                    f"CutSet has only {len(self)} items but last {last} required; not doing anything."
                )
                return self
            cut_ids = list(self.ids)[-last:]
            return CutSet.from_cuts(self[cid] for cid in cut_ids)

        if supervision_ids is not None:
            # Remove cuts without supervisions
            supervision_ids = set(supervision_ids)
            return CutSet.from_cuts(
                cut.filter_supervisions(lambda s: s.id in supervision_ids)
                for cut in self
                if any(s.id in supervision_ids for s in cut.supervisions)
            )

        if cut_ids is not None:
            cut_ids = list(cut_ids)  # Remember the original order
            id_set = frozenset(cut_ids)  # Make a set for quick lookup
            # Iteration makes it possible to subset lazy manifests
            cuts = CutSet.from_cuts(cut for cut in self if cut.id in id_set)
            if len(cuts) < len(cut_ids):
                logging.warning(
                    f"In CutSet.subset(cut_ids=...): expected {len(cut_ids)} cuts but got {len(cuts)} "
                    f"instead ({len(cut_ids) - len(cuts)} cut IDs were not in the CutSet)."
                )
            # Restore the requested cut_ids order.
            return CutSet.from_cuts(cuts[cid] for cid in cut_ids)

    def filter_supervisions(
        self, predicate: Callable[[SupervisionSegment], bool]
    ) -> "CutSet":
        """
        Return a new CutSet with Cuts containing only `SupervisionSegments` satisfying `predicate`

        Cuts without supervisions are preserved

        Example:
            >>> cuts = CutSet.from_yaml('path/to/cuts')
            >>> at_least_five_second_supervisions = cuts.filter_supervisions(lambda s: s.duration >= 5)

        :param predicate: A callable that accepts `SupervisionSegment` and returns bool
        :return: a CutSet with filtered supervisions
        """
        return CutSet.from_cuts(cut.filter_supervisions(predicate) for cut in self)

    def merge_supervisions(self) -> "CutSet":
        """
        Return a copy of the cut that has all of its supervisions merged into
        a single segment.

        The new start is the start of the earliest superivion, and the new duration
        is a minimum spanning duration for all the supervisions.

        The text fields are concatenated with a whitespace, and all other string fields
        (including IDs) are prefixed with "cat#" and concatenated with a hash symbol "#".
        This is also applied to ``custom`` fields. Fields with a ``None`` value are omitted.
        """
        return CutSet.from_cuts(c.merge_supervisions() for c in self)

    def filter(self, predicate: Callable[[Cut], bool]) -> "CutSet":
        """
        Return a new CutSet with the Cuts that satisfy the `predicate`.

        :param predicate: a function that takes a cut as an argument and returns bool.
        :return: a filtered CutSet.
        """
        return CutSet.from_cuts(cut for cut in self if predicate(cut))

    def trim_to_supervisions(
        self,
        keep_overlapping: bool = True,
        min_duration: Optional[Seconds] = None,
        context_direction: Literal["center", "left", "right", "random"] = "center",
        num_jobs: int = 1,
    ) -> "CutSet":
        """
        Return a new CutSet with Cuts that have identical spans as their supervisions.

        For example, the following cut::

                    Cut
            |-----------------|
             Sup1
            |----|  Sup2
               |-----------|

        is transformed into two cuts::

             Cut1
            |----|
             Sup1
            |----|
               Sup2
               |-|
                    Cut2
               |-----------|
               Sup1
               |-|
                    Sup2
               |-----------|

        :param keep_overlapping: when ``False``, it will discard parts of other supervisions that overlap with the
            main supervision. In the illustration above, it would discard ``Sup2`` in ``Cut1`` and ``Sup1`` in ``Cut2``.
        :param min_duration: An optional duration in seconds; specifying this argument will extend the cuts
            that would have been shorter than ``min_duration`` with actual acoustic context in the recording/features.
            If there are supervisions present in the context, they are kept when ``keep_overlapping`` is true.
            If there is not enough context, the returned cut will be shorter than ``min_duration``.
            If the supervision segment is longer than ``min_duration``, the return cut will be longer.
        :param context_direction: Which direction should the cut be expanded towards to include context.
            The value of "center" implies equal expansion to left and right;
            random uniformly samples a value between "left" and "right".
        :param num_jobs: Number of parallel workers to process the cuts.
        :return: a ``CutSet``.
        """
        if num_jobs == 1:
            return CutSet.from_cuts(
                # chain.from_iterable is a flatten operation: Iterable[Iterable[T]] -> Iterable[T]
                chain.from_iterable(
                    cut.trim_to_supervisions(
                        keep_overlapping=keep_overlapping,
                        min_duration=min_duration,
                        context_direction=context_direction,
                    )
                    for cut in self
                )
            )

        from lhotse.manipulation import split_parallelize_combine

        result = split_parallelize_combine(
            num_jobs,
            self,
            CutSet.trim_to_supervisions,
            keep_overlapping=keep_overlapping,
            min_duration=min_duration,
            context_direction=context_direction,
        )
        return result

    def trim_to_unsupervised_segments(self) -> "CutSet":
        """
        Return a new CutSet with Cuts created from segments that have no supervisions (likely
        silence or noise).

        :return: a ``CutSet``.
        """
        from cytoolz import sliding_window

        cuts = []
        for cut in self:
            segments = []
            supervisions = sorted(cut.supervisions, key=lambda s: s.start)
            # Check if there is an unsupervised segment at the start of the cut,
            # before the first supervision.
            if supervisions[0].start > 0:
                segments.append((0, supervisions[0].start))
            # Check if there are unsupervised segments between the supervisions.
            for left, right in sliding_window(2, supervisions):
                if overlaps(left, right) or left.end == right.start:
                    continue
                segments.append((left.end, right.start))
            # Check if there is an unsupervised segment after the last supervision,
            # before the cut ends.
            if supervisions[-1].end < cut.duration:
                segments.append((supervisions[-1].end, cut.duration))
            # Create cuts from all found unsupervised segments.
            for start, end in segments:
                cuts.append(cut.truncate(offset=start, duration=end - start))
        return CutSet.from_cuts(cuts)

    def mix_same_recording_channels(self) -> "CutSet":
        """
        Find cuts that come from the same recording and have matching start and end times, but
        represent different channels. Then, mix them together (in matching groups) and return
        a new ``CutSet`` that contains their mixes. This is useful for processing microphone array
        recordings.

        It is intended to be used as the first operation after creating a new ``CutSet`` (but
        might also work in other circumstances, e.g. if it was cut to windows first).

        Example:
            >>> ami = prepare_ami('path/to/ami')
            >>> cut_set = CutSet.from_manifests(recordings=ami['train']['recordings'])
            >>> multi_channel_cut_set = cut_set.mix_same_recording_channels()

        In the AMI example, the ``multi_channel_cut_set`` will yield MixedCuts that hold all single-channel
        Cuts together.
        """
        if self.mixed_cuts:
            raise ValueError(
                "This operation is not applicable to CutSet's containing MixedCut's."
            )
        from cytoolz.itertoolz import groupby

        groups = groupby(lambda cut: (cut.recording.id, cut.start, cut.end), self)
        return CutSet.from_cuts(mix_cuts(cuts) for cuts in groups.values())

    def sort_by_duration(self, ascending: bool = False) -> "CutSet":
        """
        Sort the CutSet according to cuts duration and return the result. Descending by default.
        """
        return CutSet.from_cuts(
            sorted(self, key=(lambda cut: cut.duration), reverse=not ascending)
        )

    def sort_like(self, other: "CutSet") -> "CutSet":
        """
        Sort the CutSet according to the order of cut IDs in ``other`` and return the result.
        """
        assert set(self.ids) == set(
            other.ids
        ), "sort_like() expects both CutSet's to have identical cut IDs."
        return CutSet.from_cuts(self[cid] for cid in other.ids)

    def index_supervisions(
        self, index_mixed_tracks: bool = False, keep_ids: Optional[Set[str]] = None
    ) -> Dict[str, IntervalTree]:
        """
        Create a two-level index of supervision segments. It is a mapping from a Cut's ID to an
        interval tree that contains the supervisions of that Cut.

        The interval tree can be efficiently queried for overlapping and/or enveloping segments.
        It helps speed up some operations on Cuts of very long recordings (1h+) that contain many
        supervisions.

        :param index_mixed_tracks: Should the tracks of MixedCut's be indexed as additional, separate entries.
        :param keep_ids: If specified, we will only index the supervisions with the specified IDs.
        :return: a mapping from MonoCut ID to an interval tree of SupervisionSegments.
        """
        indexed = {}
        for cut in self:
            indexed.update(
                cut.index_supervisions(
                    index_mixed_tracks=index_mixed_tracks, keep_ids=keep_ids
                )
            )
        return indexed

    def pad(
        self,
        duration: Seconds = None,
        num_frames: int = None,
        num_samples: int = None,
        pad_feat_value: float = LOG_EPSILON,
        direction: str = "right",
        preserve_id: bool = False,
        pad_value_dict: Optional[Dict[str, Union[int, float]]] = None,
    ) -> "CutSet":
        """
        Return a new CutSet with Cuts padded to ``duration``, ``num_frames`` or ``num_samples``.
        Cuts longer than the specified argument will not be affected.
        By default, cuts will be padded to the right (i.e. after the signal).

        When none of ``duration``, ``num_frames``, or ``num_samples`` is specified,
        we'll try to determine the best way to pad to the longest cut based on
        whether features or recordings are available.

        :param duration: The cuts minimal duration after padding.
            When not specified, we'll choose the duration of the longest cut in the CutSet.
        :param num_frames: The cut's total number of frames after padding.
        :param num_samples: The cut's total number of samples after padding.
        :param pad_feat_value: A float value that's used for padding the features.
            By default we assume a log-energy floor of approx. -23 (1e-10 after exp).
        :param direction: string, 'left', 'right' or 'both'. Determines whether the padding is added
            before or after the cut.
        :param preserve_id: When ``True``, preserves the cut ID from before padding.
            Otherwise, generates a new random ID (default).
        :param pad_value_dict: Optional dict that specifies what value should be used
            for padding arrays in custom attributes.
        :return: A padded CutSet.
        """
        # When the user does not specify explicit padding duration/num_frames/num_samples,
        # we'll try to pad using frames if there are features,
        # otherwise using samples if there are recordings,
        # otherwise duration which is always there.
        if all(arg is None for arg in (duration, num_frames, num_samples)):
            if all(c.has_features for c in self):
                num_frames = max(c.num_frames for c in self)
            elif all(c.has_recording for c in self):
                num_samples = max(c.num_samples for c in self)
            else:
                duration = max(cut.duration for cut in self)

        return CutSet.from_cuts(
            cut.pad(
                duration=duration,
                num_frames=num_frames,
                num_samples=num_samples,
                pad_feat_value=pad_feat_value,
                direction=direction,
                preserve_id=preserve_id,
                pad_value_dict=pad_value_dict,
            )
            for cut in self
        )

    def truncate(
        self,
        max_duration: Seconds,
        offset_type: str,
        keep_excessive_supervisions: bool = True,
        preserve_id: bool = False,
    ) -> "CutSet":
        """
        Return a new CutSet with the Cuts truncated so that their durations are at most `max_duration`.
        Cuts shorter than `max_duration` will not be changed.
        :param max_duration: float, the maximum duration in seconds of a cut in the resulting manifest.
        :param offset_type: str, can be:
        - 'start' => cuts are truncated from their start;
        - 'end' => cuts are truncated from their end minus max_duration;
        - 'random' => cuts are truncated randomly between their start and their end minus max_duration
        :param keep_excessive_supervisions: bool. When a cut is truncated in the middle of a supervision segment,
        should the supervision be kept.
        :param preserve_id: bool. Should the truncated cut keep the same ID or get a new, random one.
        :return: a new CutSet instance with truncated cuts.
        """
        truncated_cuts = []
        for cut in self:
            if cut.duration <= max_duration:
                truncated_cuts.append(cut)
                continue

            def compute_offset():
                if offset_type == "start":
                    return 0.0
                last_offset = cut.duration - max_duration
                if offset_type == "end":
                    return last_offset
                if offset_type == "random":
                    return random.uniform(0.0, last_offset)
                raise ValueError(f"Unknown 'offset_type' option: {offset_type}")

            truncated_cuts.append(
                cut.truncate(
                    offset=compute_offset(),
                    duration=max_duration,
                    keep_excessive_supervisions=keep_excessive_supervisions,
                    preserve_id=preserve_id,
                )
            )
        return CutSet.from_cuts(truncated_cuts)

    def cut_into_windows(
        self,
        duration: Seconds,
        keep_excessive_supervisions: bool = True,
        num_jobs: int = 1,
    ) -> "CutSet":
        """
        Return a new ``CutSet``, made by traversing each ``MonoCut`` in windows of ``duration`` seconds and
        creating new ``MonoCut`` out of them.

        The last window might have a shorter duration if there was not enough audio, so you might want to
        use either ``.filter()`` or ``.pad()`` afterwards to obtain a uniform duration ``CutSet``.

        :param duration: Desired duration of the new cuts in seconds.
        :param keep_excessive_supervisions: bool. When a cut is truncated in the middle of a supervision segment,
            should the supervision be kept.
        :param num_jobs: The number of parallel workers.
        :return: a new CutSet with cuts made from shorter duration windows.
        """
        if num_jobs == 1:
            new_cuts = []
            for cut in self:
                n_windows = ceil(cut.duration / duration)
                for i in range(n_windows):
                    new_cuts.append(
                        cut.truncate(
                            offset=duration * i,
                            duration=duration,
                            keep_excessive_supervisions=keep_excessive_supervisions,
                        )
                    )
            return CutSet(cuts={c.id: c for c in new_cuts})

        from lhotse.manipulation import split_parallelize_combine

        result = split_parallelize_combine(
            num_jobs,
            self,
            CutSet.cut_into_windows,
            duration=duration,
            keep_excessive_supervisions=keep_excessive_supervisions,
        )
        return result

    def sample(self, n_cuts: int = 1) -> Union[Cut, "CutSet"]:
        """
        Randomly sample this ``CutSet`` and return ``n_cuts`` cuts.
        When ``n_cuts`` is 1, will return a single cut instance; otherwise will return a ``CutSet``.
        """
        assert n_cuts > 0
        # TODO: We might want to make this more efficient in the future
        #  by holding a cached list of cut ids as a member of CutSet...
        cut_indices = [random.randint(0, len(self) - 1) for _ in range(n_cuts)]
        cuts = [self[idx] for idx in cut_indices]
        if n_cuts == 1:
            return cuts[0]
        return CutSet.from_cuts(cuts)

    def resample(self, sampling_rate: int, affix_id: bool = False) -> "CutSet":
        """
        Return a new :class:`~lhotse.cut.CutSet` that contains cuts resampled to the new
        ``sampling_rate``. All cuts in the manifest must contain recording information.
        If the feature manifests are attached, they are dropped.

        :param sampling_rate: The new sampling rate.
        :param affix_id: Should we modify the ID (useful if both versions of the same
            cut are going to be present in a single manifest).
        :return: a modified copy of the ``CutSet``.
        """
        return self.map(lambda cut: cut.resample(sampling_rate, affix_id=affix_id))

    def perturb_speed(self, factor: float, affix_id: bool = True) -> "CutSet":
        """
        Return a new :class:`~lhotse.cut.CutSet` that contains speed perturbed cuts
        with a factor of ``factor``. It requires the recording manifests to be present.
        If the feature manifests are attached, they are dropped.
        The supervision manifests are modified to reflect the speed perturbed
        start times and durations.

        :param factor: The resulting playback speed is ``factor`` times the original one.
        :param affix_id: Should we modify the ID (useful if both versions of the same
            cut are going to be present in a single manifest).
        :return: a modified copy of the ``CutSet``.
        """
        return self.map(lambda cut: cut.perturb_speed(factor=factor, affix_id=affix_id))

    def perturb_tempo(self, factor: float, affix_id: bool = True) -> "CutSet":
        """
        Return a new :class:`~lhotse.cut.CutSet` that contains tempo perturbed cuts
        with a factor of ``factor``.

        Compared to speed perturbation, tempo preserves pitch.
        It requires the recording manifests to be present.
        If the feature manifests are attached, they are dropped.
        The supervision manifests are modified to reflect the tempo perturbed
        start times and durations.

        :param factor: The resulting playback tempo is ``factor`` times the original one.
        :param affix_id: Should we modify the ID (useful if both versions of the same
            cut are going to be present in a single manifest).
        :return: a modified copy of the ``CutSet``.
        """
        return self.map(lambda cut: cut.perturb_tempo(factor=factor, affix_id=affix_id))

    def perturb_volume(self, factor: float, affix_id: bool = True) -> "CutSet":
        """
        Return a new :class:`~lhotse.cut.CutSet` that contains volume perturbed cuts
        with a factor of ``factor``. It requires the recording manifests to be present.
        If the feature manifests are attached, they are dropped.
        The supervision manifests are remaining the same.

        :param factor: The resulting playback volume is ``factor`` times the original one.
        :param affix_id: Should we modify the ID (useful if both versions of the same
            cut are going to be present in a single manifest).
        :return: a modified copy of the ``CutSet``.
        """
        return self.map(
            lambda cut: cut.perturb_volume(factor=factor, affix_id=affix_id)
        )

    def reverb_rir(
        self,
        rir_recordings: "RecordingSet",
        normalize_output: bool = True,
        affix_id: bool = True,
    ) -> "CutSet":
        """
        Return a new :class:`~lhotse.cut.CutSet` that contains original cuts convolved with
        randomly chosen impulse responses from `rir_recordings`. It requires the recording manifests to be present.
        If the feature manifests are attached, they are dropped.
        The supervision manifests remain the same.

        :param rir_recordings: RecordingSet containing the room impulse responses.
        :param normalize_output: When true, output will be normalized to have energy as input.
        :param affix_id: Should we modify the ID (useful if both versions of the same
            cut are going to be present in a single manifest).
        :return: a modified copy of the ``CutSet``.
        """
        rir_recordings = list(rir_recordings)
        return CutSet.from_cuts(
            [
                cut.reverb_rir(
                    rir_recording=random.choice(rir_recordings),
                    normalize_output=normalize_output,
                    affix_id=affix_id,
                )
                for cut in self
            ]
        )

    def mix(
        self,
        cuts: "CutSet",
        duration: Optional[Seconds] = None,
        snr: Optional[Union[Decibels, Sequence[Decibels]]] = 20,
        preserve_id: Optional[str] = None,
        mix_prob: float = 1.0,
    ) -> "CutSet":
        """
        Mix cuts in this ``CutSet`` with randomly sampled cuts from another ``CutSet``.
        A typical application would be data augmentation with noise, music, babble, etc.

        :param cuts: a ``CutSet`` containing cuts to be mixed into this ``CutSet``.
        :param duration: an optional float in seconds.
            When ``None``, we will preserve the duration of the cuts in ``self``
            (i.e. we'll truncate the mix if it exceeded the original duration).
            Otherwise, we will keep sampling cuts to mix in until we reach the specified
            ``duration`` (and truncate to that value, should it be exceeded).
        :param snr: an optional float, or pair (range) of floats, in decibels.
            When it's a single float, we will mix all cuts with this SNR level
            (where cuts in ``self`` are treated as signals, and cuts in ``cuts`` are treated as noise).
            When it's a pair of floats, we will uniformly sample SNR values from that range.
            When ``None``, we will mix the cuts without any level adjustment
            (could be too noisy for data augmentation).
        :param preserve_id: optional string ("left", "right"). when specified, append will preserve the cut id
            of the left- or right-hand side argument. otherwise, a new random id is generated.
        :param mix_prob: an optional float in range [0, 1].
            Specifies the probability of performing a mix.
            Values lower than 1.0 mean that some cuts in the output will be unchanged.
        :return: a new ``CutSet`` with mixed cuts.
        """
        assert 0.0 <= mix_prob <= 1.0
        assert duration is None or duration > 0
        if isinstance(snr, (tuple, list)):
            assert (
                len(snr) == 2
            ), f"SNR range must be a list or tuple with exactly two values (got: {snr})"
        else:
            assert isinstance(snr, (type(None), int, float))
        mixed_cuts = []
        for cut in self:
            # Check whether we're going to mix something into the current cut
            # or pass it through unchanged.
            if random.uniform(0.0, 1.0) > mix_prob:
                mixed_cuts.append(cut)
                continue
            # Randomly sample a new cut from "cuts" to mix in.
            to_mix = cuts.sample()
            # Determine the SNR - either it's specified or we need to sample one.
            snr = random.uniform(*snr) if isinstance(snr, (list, tuple)) else snr
            # Actual mixing
            mixed = cut.mix(other=to_mix, snr=snr, preserve_id=preserve_id)
            # Did the user specify a duration?
            # If yes, we will ensure that shorter cuts have more noise mixed in
            # to "pad" them with at the end.
            if duration is not None:
                mixed_in_duration = to_mix.duration
                # Keep sampling until we mixed in a "duration" amount of noise.
                while mixed_in_duration < duration:
                    to_mix = cuts.sample()
                    # Keep the SNR constant for each cut from "self".
                    mixed = mixed.mix(
                        other=to_mix,
                        snr=snr,
                        offset_other_by=mixed_in_duration,
                        preserve_id=preserve_id,
                    )
                    # Since we're adding floats, we can be off by an epsilon and trigger
                    # some assertions for exceeding duration; do precautionary rounding here.
                    mixed_in_duration = round(
                        mixed_in_duration + to_mix.duration, ndigits=8
                    )
            # We truncate the mixed to either the original duration or the requested duration.
            mixed = mixed.truncate(
                duration=cut.duration if duration is None else duration,
                preserve_id=preserve_id is not None,
            )
            mixed_cuts.append(mixed)
        return CutSet.from_cuts(mixed_cuts)

    def drop_features(self) -> "CutSet":
        """
        Return a new :class:`.CutSet`, where each :class:`.Cut` is copied and detached from its extracted features.
        """
        return CutSet.from_cuts(c.drop_features() for c in self)

    def drop_recordings(self) -> "CutSet":
        """
        Return a new :class:`.CutSet`, where each :class:`.Cut` is copied and detached from its recordings.
        """
        return CutSet.from_cuts(c.drop_recording() for c in self)

    def drop_supervisions(self) -> "CutSet":
        """
        Return a new :class:`.CutSet`, where each :class:`.Cut` is copied and detached from its supervisions.
        """
        return CutSet.from_cuts(c.drop_supervisions() for c in self)

    def compute_and_store_features(
        self,
        extractor: FeatureExtractor,
        storage_path: Pathlike,
        num_jobs: Optional[int] = None,
        augment_fn: Optional[AugmentFn] = None,
        storage_type: Type[FW] = LilcomHdf5Writer,
        executor: Optional[Executor] = None,
        mix_eagerly: bool = True,
        progress_bar: bool = True,
    ) -> "CutSet":
        """
        Extract features for all cuts, possibly in parallel,
        and store them using the specified storage object.

        Examples:

            Extract fbank features on one machine using 8 processes,
            store arrays partitioned in 8 HDF5 files with lilcom compression:

            >>> cuts = CutSet(...)
            ... cuts.compute_and_store_features(
            ...     extractor=Fbank(),
            ...     storage_path='feats',
            ...     num_jobs=8,
            ... )

            Extract fbank features on one machine using 8 processes,
            store each array in a separate file with lilcom compression:

            >>> cuts = CutSet(...)
            ... cuts.compute_and_store_features(
            ...     extractor=Fbank(),
            ...     storage_path='feats',
            ...     num_jobs=8,
            ...     storage_type=LilcomFilesWriter
            ... )

            Extract fbank features on multiple machines using a Dask cluster
            with 80 jobs,
            store arrays partitioned in 80 HDF5 files with lilcom compression:

            >>> from distributed import Client
            ... cuts = CutSet(...)
            ... cuts.compute_and_store_features(
            ...     extractor=Fbank(),
            ...     storage_path='feats',
            ...     num_jobs=80,
            ...     executor=Client(...)
            ... )

            Extract fbank features on one machine using 8 processes,
            store each array in an S3 bucket (requires ``smart_open``):

            >>> cuts = CutSet(...)
            ... cuts.compute_and_store_features(
            ...     extractor=Fbank(),
            ...     storage_path='s3://my-feature-bucket/my-corpus-features',
            ...     num_jobs=8,
            ...     storage_type=LilcomURLWriter
            ... )

        :param extractor: A ``FeatureExtractor`` instance
            (either Lhotse's built-in or a custom implementation).
        :param storage_path: The path to location where we will store the features.
            The exact type and layout of stored files will be dictated by the
            ``storage_type`` argument.
        :param num_jobs: The number of parallel processes used to extract the features.
            We will internally split the CutSet into this many chunks
            and process each chunk in parallel.
        :param augment_fn: an optional callable used for audio augmentation.
            Be careful with the types of augmentations used: if they modify
            the start/end/duration times of the cut and its supervisions,
            you will end up with incorrect supervision information when using this API.
            E.g. for speed perturbation, use ``CutSet.perturb_speed()`` instead.
        :param storage_type: a ``FeaturesWriter`` subclass type.
            It determines how the features are stored to disk,
            e.g. separate file per array, HDF5 files with multiple arrays, etc.
        :param executor: when provided, will be used to parallelize the feature extraction process.
            By default, we will instantiate a ProcessPoolExecutor.
            Learn more about the ``Executor`` API at
            https://lhotse.readthedocs.io/en/latest/parallelism.html
        :param mix_eagerly: Related to how the features are extracted for ``MixedCut``
            instances, if any are present.
            When False, extract and store the features for each track separately,
            and mix them dynamically when loading the features.
            When True, mix the audio first and store the mixed features,
            returning a new ``MonoCut`` instance with the same ID.
            The returned ``MonoCut`` will not have a ``Recording`` attached.
        :param progress_bar: Should a progress bar be displayed (automatically turned off
            for parallel computation).
        :return: Returns a new ``CutSet`` with ``Features`` manifests attached to the cuts.
        """
        from lhotse.manipulation import combine
        from cytoolz import identity

        # Pre-conditions and args setup
        progress = (
            identity  # does nothing, unless we overwrite it with an actual prog bar
        )
        if num_jobs is None:
            num_jobs = 1
        if num_jobs == 1 and executor is not None:
            logging.warning(
                "Executor argument was passed but num_jobs set to 1: "
                "we will ignore the executor and use non-parallel execution."
            )
            executor = None

        # Non-parallel execution
        if executor is None and num_jobs == 1:
            if progress_bar:
                progress = partial(
                    tqdm, desc="Extracting and storing features", total=len(self)
                )
            with storage_type(storage_path) as storage:
                return CutSet.from_cuts(
                    progress(
                        cut.compute_and_store_features(
                            extractor=extractor,
                            storage=storage,
                            augment_fn=augment_fn,
                            mix_eagerly=mix_eagerly,
                        )
                        for cut in self
                    )
                )

        # HACK: support URL storage for writing
        if "://" in str(storage_path):
            # "storage_path" is actually an URL
            def sub_storage_path(idx: int) -> str:
                return f"{storage_path}/feats-{idx}"

        else:
            # We are now sure that "storage_path" will be the root for
            # multiple feature storages - we can create it as a directory
            storage_path = Path(storage_path)
            storage_path.mkdir(parents=True, exist_ok=True)

            def sub_storage_path(idx: int) -> str:
                return storage_path / f"feats-{idx}"

        # Parallel execution: prepare the CutSet splits
        cut_sets = self.split(num_jobs, shuffle=True)

        # Initialize the default executor if None was given
        if executor is None:
            executor = ProcessPoolExecutor(num_jobs)

        # Submit the chunked tasks to parallel workers.
        # Each worker runs the non-parallel version of this function inside.
        futures = [
            executor.submit(
                CutSet.compute_and_store_features,
                cs,
                extractor=extractor,
                storage_path=sub_storage_path(i),
                augment_fn=augment_fn,
                storage_type=storage_type,
                mix_eagerly=mix_eagerly,
                # Disable individual workers progress bars for readability
                progress_bar=False,
            )
            for i, cs in enumerate(cut_sets)
        ]

        if progress_bar:
            progress = partial(
                tqdm,
                desc="Extracting and storing features (chunks progress)",
                total=len(futures),
            )

        cuts_with_feats = combine(progress(f.result() for f in futures))
        return cuts_with_feats

    def compute_and_store_features_batch(
        self,
        extractor: FeatureExtractor,
        storage_path: Pathlike,
        batch_duration: Seconds = 600.0,
        num_workers: int = 4,
        augment_fn: Optional[AugmentFn] = None,
        storage_type: Type[FW] = LilcomHdf5Writer,
    ) -> "CutSet":
        """
        Extract features for all cuts in batches.
        This method is intended for use with compatible feature extractors that
        implement an accelerated :meth:`~lhotse.FeatureExtractor.extract_batch` method.
        For example, ``kaldifeat`` extractors can be used this way (see, e.g.,
        :class:`~lhotse.KaldifeatFbank` or :class:`~lhotse.KaldifeatMfcc`).

        When a CUDA GPU is available and enabled for the feature extractor, this can
        be much faster than :meth:`.CutSet.compute_and_store_features`.
        Otherwise, the speed will be comparable to single-threaded extraction.

        Example: extract fbank features on one GPU, using 4 dataloading workers
        for reading audio, and store the arrays in an HDF5 file with
        lilcom compression::

            >>> from lhotse import KaldifeatFbank, KaldifeatFbankConfig
            >>> extractor = KaldifeatFbank(KaldifeatFbankConfig(device='cuda'))
            >>> cuts = CutSet(...)
            ... cuts = cuts.compute_and_store_features_batch(
            ...     extractor=extractor,
            ...     storage_path='feats',
            ...     batch_duration=500,
            ...     num_workers=4,
            ... )

        :param extractor: A :class:`~lhotse.features.base.FeatureExtractor` instance,
            which should implement an accelerated ``extract_batch`` method.
        :param storage_path: The path to location where we will store the features.
            The exact type and layout of stored files will be dictated by the
            ``storage_type`` argument.
        :param batch_duration: The maximum number of audio seconds in a batch.
            Determines batch size dynamically.
        :param num_workers: How many background dataloading workers should be used
            for reading the audio.
        :param augment_fn: an optional callable used for audio augmentation.
            Be careful with the types of augmentations used: if they modify
            the start/end/duration times of the cut and its supervisions,
            you will end up with incorrect supervision information when using this API.
            E.g. for speed perturbation, use ``CutSet.perturb_speed()`` instead.
        :param storage_type: a ``FeaturesWriter`` subclass type.
            It determines how the features are stored to disk,
            e.g. separate file per array, HDF5 files with multiple arrays, etc.
        :return: Returns a new ``CutSet`` with ``Features`` manifests attached to the cuts.
        """
        import torch
        from torch.utils.data import DataLoader
        from lhotse.dataset import SingleCutSampler, UnsupervisedWaveformDataset
        from lhotse.qa import validate_features

        frame_shift = extractor.frame_shift
        dataset = UnsupervisedWaveformDataset(collate=False)
        sampler = SingleCutSampler(self, max_duration=batch_duration)
        dloader = DataLoader(
            dataset, batch_size=None, sampler=sampler, num_workers=num_workers
        )

        cuts_with_feats = []
        with storage_type(storage_path) as writer, tqdm(
            desc="Computing features in batches", total=sampler.num_cuts
        ) as progress:
            for batch in dloader:
                cuts = batch["cuts"]
                waves = batch["audio"]

                assert all(c.sampling_rate == cuts[0].sampling_rate for c in cuts)

                # Optionally apply the augment_fn
                if augment_fn is not None:
                    waves = [
                        augment_fn(w, c.sampling_rate) for c, w in zip(cuts, waves)
                    ]

                # The actual extraction is here.
                with torch.no_grad():
                    # Note: chunk_size option limits the memory consumption
                    # for very long cuts.
                    features = extractor.extract_batch(
                        waves, sampling_rate=cuts[0].sampling_rate
                    )

                for cut, feat_mtx in zip(cuts, features):
                    if isinstance(cut, PaddingCut):
                        # For padding cuts, just fill out the fields in the manfiest
                        # and don't store anything.
                        cuts_with_feats.append(
                            fastcopy(
                                cut,
                                num_frames=feat_mtx.shape[0],
                                num_features=feat_mtx.shape[1],
                                frame_shift=frame_shift,
                            )
                        )
                        continue
                    # Store the computed features and describe them in a manifest.
                    if isinstance(feat_mtx, torch.Tensor):
                        feat_mtx = feat_mtx.cpu().numpy()
                    storage_key = writer.write(cut.id, feat_mtx)
                    feat_manifest = Features(
                        start=cut.start,
                        duration=cut.duration,
                        type=extractor.name,
                        num_frames=feat_mtx.shape[0],
                        num_features=feat_mtx.shape[1],
                        frame_shift=frame_shift,
                        sampling_rate=cut.sampling_rate,
                        channels=0,
                        storage_type=writer.name,
                        storage_path=str(writer.storage_path),
                        storage_key=storage_key,
                    )
                    validate_features(feat_manifest, feats_data=feat_mtx)

                    # Update the cut manifest.
                    if isinstance(cut, MonoCut):
                        cut = fastcopy(cut, features=feat_manifest)
                    if isinstance(cut, MixedCut):
                        # If this was a mixed cut, we will just discard its
                        # recordings and create a new mono cut that has just
                        # the features attached.
                        cut = MonoCut(
                            id=cut.id,
                            start=0,
                            duration=cut.duration,
                            channel=0,
                            supervisions=cut.supervisions,
                            features=feat_manifest,
                            recording=None,
                        )
                    cuts_with_feats.append(cut)

                progress.update(len(cuts))

        return CutSet.from_cuts(cuts_with_feats)

    @deprecated(
        "CutSet.compute_and_store_recordings will be removed in a future release. Please use save_audios() instead."
    )
    def compute_and_store_recordings(
        self,
        storage_path: Pathlike,
        num_jobs: Optional[int] = None,
        executor: Optional[Executor] = None,
        augment_fn: Optional[AugmentFn] = None,
        progress_bar: bool = True,
    ) -> "CutSet":
        """
        Store waveforms of all cuts as audio recordings to disk.

        :param storage_path: The path to location where we will store the audio recordings.
            For each cut, a sub-directory will be created that starts with the first 3
            characters of the cut's ID. The audio recording is then stored in the sub-directory
            using the cut ID as filename and '.flac' as suffix.
        :param num_jobs: The number of parallel processes used to store the audio recordings.
            We will internally split the CutSet into this many chunks
            and process each chunk in parallel.
        :param augment_fn: an optional callable used for audio augmentation.
            Be careful with the types of augmentations used: if they modify
            the start/end/duration times of the cut and its supervisions,
            you will end up with incorrect supervision information when using this API.
            E.g. for speed perturbation, use ``CutSet.perturb_speed()`` instead.
        :param executor: when provided, will be used to parallelize the process.
            By default, we will instantiate a ProcessPoolExecutor.
            Learn more about the ``Executor`` API at
            https://lhotse.readthedocs.io/en/latest/parallelism.html
        :param progress_bar: Should a progress bar be displayed (automatically turned off
            for parallel computation).
        :return: Returns a new ``CutSet``.
        """
        return self.save_audios(
            storage_path,
            num_jobs=num_jobs,
            executor=executor,
            augment_fn=augment_fn,
            progress_bar=progress_bar,
        )

    def save_audios(
        self,
        storage_path: Pathlike,
        num_jobs: Optional[int] = None,
        executor: Optional[Executor] = None,
        augment_fn: Optional[AugmentFn] = None,
        progress_bar: bool = True,
    ) -> "CutSet":
        """
        Store waveforms of all cuts as audio recordings to disk.

        :param storage_path: The path to location where we will store the audio recordings.
            For each cut, a sub-directory will be created that starts with the first 3
            characters of the cut's ID. The audio recording is then stored in the sub-directory
            using the cut ID as filename and '.flac' as suffix.
        :param num_jobs: The number of parallel processes used to store the audio recordings.
            We will internally split the CutSet into this many chunks
            and process each chunk in parallel.
        :param augment_fn: an optional callable used for audio augmentation.
            Be careful with the types of augmentations used: if they modify
            the start/end/duration times of the cut and its supervisions,
            you will end up with incorrect supervision information when using this API.
            E.g. for speed perturbation, use ``CutSet.perturb_speed()`` instead.
        :param executor: when provided, will be used to parallelize the process.
            By default, we will instantiate a ProcessPoolExecutor.
            Learn more about the ``Executor`` API at
            https://lhotse.readthedocs.io/en/latest/parallelism.html
        :param progress_bar: Should a progress bar be displayed (automatically turned off
            for parallel computation).
        :return: Returns a new ``CutSet``.
        """
        from lhotse.manipulation import combine
        from cytoolz import identity

        # Pre-conditions and args setup
        progress = (
            identity  # does nothing, unless we overwrite it with an actual prog bar
        )
        if num_jobs is None:
            num_jobs = 1
        if num_jobs == 1 and executor is not None:
            logging.warning(
                "Executor argument was passed but num_jobs set to 1: "
                "we will ignore the executor and use non-parallel execution."
            )
            executor = None

        def file_storage_path(cut: Cut, storage_path: Pathlike) -> Path:
            # Introduce a sub-directory that starts with the first 3 characters of the cut's ID.
            # This allows to avoid filesystem performance problems related to storing
            # too many files in a single directory.
            subdir = Path(storage_path) / cut.id[:3]
            subdir.mkdir(exist_ok=True, parents=True)
            return (subdir / cut.id).with_suffix(".flac")

        # Non-parallel execution
        if executor is None and num_jobs == 1:
            if progress_bar:
                progress = partial(
                    tqdm, desc="Storing audio recordings", total=len(self)
                )
            return CutSet.from_cuts(
                progress(
                    cut.save_audio(
                        storage_path=file_storage_path(cut, storage_path),
                        augment_fn=augment_fn,
                    )
                    for cut in self
                )
            )

        # Parallel execution: prepare the CutSet splits
        cut_sets = self.split(num_jobs, shuffle=True)

        # Initialize the default executor if None was given
        if executor is None:
            executor = ProcessPoolExecutor(num_jobs)

        # Submit the chunked tasks to parallel workers.
        # Each worker runs the non-parallel version of this function inside.
        futures = [
            executor.submit(
                CutSet.save_audios,
                cs,
                storage_path=storage_path,
                augment_fn=augment_fn,
                # Disable individual workers progress bars for readability
                progress_bar=False,
            )
            for i, cs in enumerate(cut_sets)
        ]

        if progress_bar:
            progress = partial(
                tqdm,
                desc="Storing audio recordings (chunks progress)",
                total=len(futures),
            )

        cuts = combine(progress(f.result() for f in futures))
        return cuts

    def compute_global_feature_stats(
        self, storage_path: Optional[Pathlike] = None, max_cuts: Optional[int] = None
    ) -> Dict[str, np.ndarray]:
        """
        Compute the global means and standard deviations for each feature bin in the manifest.
        It follows the implementation in scikit-learn:
        https://github.com/scikit-learn/scikit-learn/blob/0fb307bf39bbdacd6ed713c00724f8f871d60370/sklearn/utils/extmath.py#L715
        which follows the paper:
        "Algorithms for computing the sample variance: analysis and recommendations", by Chan, Golub, and LeVeque.

        :param storage_path: an optional path to a file where the stats will be stored with pickle.
        :param max_cuts: optionally, limit the number of cuts used for stats estimation. The cuts will be
            selected randomly in that case.
        :return a dict of ``{'norm_means': np.ndarray, 'norm_stds': np.ndarray}`` with the
            shape of the arrays equal to the number of feature bins in this manifest.
        """
        have_features = [cut.has_features for cut in self]
        if not any(have_features):
            raise ValueError(
                "Could not find any features in this CutSet; did you forget to extract them?"
            )
        if not all(have_features):
            logging.warning(
                f"Computing global stats: only {sum(have_features)}/{len(have_features)} cuts have features."
            )
        return compute_global_stats(
            # islice(X, 50) is like X[:50] except it works with lazy iterables
            feature_manifests=islice(
                (cut.features for cut in self if cut.has_features),
                max_cuts if max_cuts is not None else len(self),
            ),
            storage_path=storage_path,
        )

    def with_features_path_prefix(self, path: Pathlike) -> "CutSet":
        return CutSet.from_cuts(c.with_features_path_prefix(path) for c in self)

    def with_recording_path_prefix(self, path: Pathlike) -> "CutSet":
        return CutSet.from_cuts(c.with_recording_path_prefix(path) for c in self)

    def map(self, transform_fn: Callable[[Cut], Cut]) -> "CutSet":
        """
        Apply `transform_fn` to the cuts in this :class:`.CutSet` and return a new :class:`.CutSet`.

        :param transform_fn: A callable (function) that accepts a single cut instance
            and returns a single cut instance.
        :return: a new ``CutSet`` with transformed cuts.
        """

        def verified(mapped: Any) -> Cut:
            assert isinstance(
                mapped, (MonoCut, MixedCut, PaddingCut)
            ), "The callable passed to CutSet.map() must return a Cut class instance."
            return mapped

        return CutSet.from_cuts(verified(transform_fn(c)) for c in self)

    def modify_ids(self, transform_fn: Callable[[str], str]) -> "CutSet":
        """
        Modify the IDs of cuts in this ``CutSet``.
        Useful when combining multiple ``CutSet``s that were created from a single source,
        but contain features with different data augmentations techniques.

        :param transform_fn: A callable (function) that accepts a string (cut ID) and returns
        a new string (new cut ID).
        :return: a new ``CutSet`` with cuts with modified IDs.
        """
        return CutSet.from_cuts(c.with_id(transform_fn(c.id)) for c in self)

    def fill_supervisions(
        self, add_empty: bool = True, shrink_ok: bool = False
    ) -> "CutSet":
        """
        Fills the whole duration of each cut in a :class:`.CutSet` with a supervision segment.

        If the cut has one supervision, its start is set to 0 and duration is set to ``cut.duration``.
        Note: this may either expand a supervision that was shorter than a cut, or shrink a supervision
        that exceeds the cut.

        If there are no supervisions, we will add an empty one when ``add_empty==True``, otherwise
        we won't change anything.

        If there are two or more supervisions, we will raise an exception.

        :param add_empty: should we add an empty supervision with identical time bounds as the cut.
        :param shrink_ok: should we raise an error if a supervision would be shrank as a result
            of calling this method.
        """
        return CutSet.from_cuts(
            cut.fill_supervision(add_empty=add_empty, shrink_ok=shrink_ok)
            for cut in self
        )

    def map_supervisions(
        self, transform_fn: Callable[[SupervisionSegment], SupervisionSegment]
    ) -> "CutSet":
        """
        Modify the SupervisionSegments by `transform_fn` in this CutSet.

        :param transform_fn: a function that modifies a supervision as an argument.
        :return: a new, modified CutSet.
        """
        return CutSet.from_cuts(cut.map_supervisions(transform_fn) for cut in self)

    def transform_text(self, transform_fn: Callable[[str], str]) -> "CutSet":
        """
        Return a copy of this ``CutSet`` with all ``SupervisionSegments`` text transformed with ``transform_fn``.
        Useful for text normalization, phonetic transcription, etc.

        :param transform_fn: a function that accepts a string and returns a string.
        :return: a new, modified CutSet.
        """
        return self.map_supervisions(lambda s: s.transform_text(transform_fn))

    def __repr__(self) -> str:
        return f"CutSet(len={len(self)})"

    def __contains__(self, item: Union[str, Cut]) -> bool:
        if isinstance(item, str):
            return item in self.cuts
        else:
            return item.id in self.cuts

    def __getitem__(self, cut_id_or_index: Union[int, str]) -> "Cut":
        if isinstance(cut_id_or_index, str):
            return self.cuts[cut_id_or_index]
        # ~100x faster than list(dict.values())[index] for 100k elements
        return next(
            val for idx, val in enumerate(self.cuts.values()) if idx == cut_id_or_index
        )

    def __len__(self) -> int:
        return len(self.cuts)

    def __iter__(self) -> Iterable[Cut]:
        return iter(self.cuts.values())

    def __add__(self, other: "CutSet") -> "CutSet":
        if self.is_lazy or other.is_lazy:
            # Lazy manifests are specially combined
            from lhotse.serialization import LazyIteratorChain

            return CutSet(cuts=LazyIteratorChain(self.cuts, other.cuts))

        # Eager manifests are just merged like standard dicts.
        merged = {**self.cuts, **other.cuts}
        assert len(merged) == len(self.cuts) + len(other.cuts), (
            f"Conflicting IDs when concatenating CutSets! "
            f"Failed check: {len(merged)} == {len(self.cuts)} + {len(other.cuts)}"
        )
        return CutSet(cuts=merged)


def make_windowed_cuts_from_features(
    feature_set: FeatureSet,
    cut_duration: Seconds,
    cut_shift: Optional[Seconds] = None,
    keep_shorter_windows: bool = False,
) -> CutSet:
    """
    Converts a FeatureSet to a CutSet by traversing each Features object in - possibly overlapping - windows, and
    creating a MonoCut out of that area. By default, the last window in traversal will be discarded if it cannot satisfy
    the `cut_duration` requirement.

    :param feature_set: a FeatureSet object.
    :param cut_duration: float, duration of created Cuts in seconds.
    :param cut_shift: optional float, specifies how many seconds are in between the starts of consecutive windows.
        Equals `cut_duration` by default.
    :param keep_shorter_windows: bool, when True, the last window will be used to create a MonoCut even if
        its duration is shorter than `cut_duration`.
    :return: a CutSet object.
    """
    if cut_shift is None:
        cut_shift = cut_duration
    round_fn = ceil if keep_shorter_windows else floor
    cuts = []
    for features in feature_set:
        # Determine the number of cuts, depending on `keep_shorter_windows` argument.
        # When its true, we'll want to include the residuals in the output; otherwise,
        # we provide only full duration cuts.
        n_cuts = round_fn(features.duration / cut_shift)
        if (
            (n_cuts - 1) * cut_shift + cut_duration > features.duration
            and not keep_shorter_windows
        ):
            n_cuts -= 1
        for idx in range(n_cuts):
            offset = features.start + idx * cut_shift
            duration = min(cut_duration, features.end - offset)
            cuts.append(
                MonoCut(
                    id=str(uuid4()),
                    start=offset,
                    duration=duration,
                    channel=features.channels,
                    features=features,
                    supervisions=[],
                )
            )
    return CutSet.from_cuts(cuts)


def mix(
    reference_cut: Cut,
    mixed_in_cut: Cut,
    offset: Seconds = 0,
    snr: Optional[Decibels] = None,
    preserve_id: Optional[str] = None,
) -> MixedCut:
    """
    Overlay, or mix, two cuts. Optionally the ``mixed_in_cut`` may be shifted by ``offset`` seconds
    and scaled down (positive SNR) or scaled up (negative SNR).
    Returns a MixedCut, which contains both cuts and the mix information.
    The actual feature mixing is performed during the call to :meth:`~MixedCut.load_features`.

    :param reference_cut: The reference cut for the mix - offset and snr are specified w.r.t this cut.
    :param mixed_in_cut: The mixed-in cut - it will be offset and rescaled to match the offset and snr parameters.
    :param offset: How many seconds to shift the ``mixed_in_cut`` w.r.t. the ``reference_cut``.
    :param snr: Desired SNR of the ``right_cut`` w.r.t. the ``left_cut`` in the mix.
    :param preserve_id: optional string ("left", "right"). when specified, append will preserve the cut id
        of the left- or right-hand side argument. otherwise, a new random id is generated.
    :return: A :class:`~MixedCut` instance.
    """
    if (
        any(isinstance(cut, PaddingCut) for cut in (reference_cut, mixed_in_cut))
        and snr is not None
    ):
        warnings.warn(
            "You are mixing cuts to a padding cut with a specified SNR - "
            "the resulting energies would be extremely low or high. "
            "We are setting snr to None, so that the original signal energies will be retained instead."
        )
        snr = None

    if reference_cut.num_features is not None:
        assert reference_cut.num_features == mixed_in_cut.num_features, (
            "Cannot mix cuts with different feature " "dimensions. "
        )
    assert offset <= reference_cut.duration, (
        f"Cannot mix cut '{mixed_in_cut.id}' with offset {offset},"
        f" which is greater than cuts {reference_cut.id} duration"
        f" of {reference_cut.duration}"
    )
    assert reference_cut.sampling_rate == mixed_in_cut.sampling_rate, (
        f"Cannot mix cuts with different sampling rates "
        f"({reference_cut.sampling_rate} vs. "
        f"{mixed_in_cut.sampling_rate}). "
        f"Please resample the recordings first."
    )
    # Determine the ID of the result.
    if preserve_id is None:
        mixed_cut_id = str(uuid4())
    elif preserve_id == "left":
        mixed_cut_id = reference_cut.id
    elif preserve_id == "right":
        mixed_cut_id = mixed_in_cut.id
    else:
        raise ValueError(
            "Unexpected value for 'preserve_id' argument: "
            f"got '{preserve_id}', expected one of (None, 'left', 'right')."
        )
    # When the left_cut is a MixedCut, take its existing tracks, otherwise create a new track.
    old_tracks = (
        reference_cut.tracks
        if isinstance(reference_cut, MixedCut)
        else [MixTrack(cut=reference_cut)]
    )
    # When the right_cut is a MixedCut, adapt its existing tracks with the new offset and snr,
    # otherwise create a new track.
    new_tracks = (
        [
            MixTrack(
                cut=track.cut,
                offset=round(track.offset + offset, ndigits=8),
                snr=(
                    # When no new SNR is specified, retain whatever was there in the first place.
                    track.snr
                    if snr is None
                    # When new SNR is specified but none was specified before, assign the new SNR value.
                    else snr
                    if track.snr is None
                    # When both new and previous SNR were specified, assign their sum,
                    # as the SNR for each track is defined with regard to the first track energy.
                    else track.snr + snr
                    if snr is not None and track is not None
                    # When no SNR was specified whatsoever, use none.
                    else None
                ),
            )
            for track in mixed_in_cut.tracks
        ]
        if isinstance(mixed_in_cut, MixedCut)
        else [MixTrack(cut=mixed_in_cut, offset=offset, snr=snr)]
    )
    return MixedCut(id=mixed_cut_id, tracks=old_tracks + new_tracks)


def pad(
    cut: Cut,
    duration: Seconds = None,
    num_frames: int = None,
    num_samples: int = None,
    pad_feat_value: float = LOG_EPSILON,
    direction: str = "right",
    preserve_id: bool = False,
    pad_value_dict: Optional[Dict[str, Union[int, float]]] = None,
) -> Cut:
    """
    Return a new MixedCut, padded with zeros in the recording, and ``pad_feat_value`` in each feature bin.

    The user can choose to pad either to a specific `duration`; a specific number of frames `max_frames`;
    or a specific number of samples `num_samples`. The three arguments are mutually exclusive.

    :param cut: MonoCut to be padded.
    :param duration: The cut's minimal duration after padding.
    :param num_frames: The cut's total number of frames after padding.
    :param num_samples: The cut's total number of samples after padding.
    :param pad_feat_value: A float value that's used for padding the features.
        By default we assume a log-energy floor of approx. -23 (1e-10 after exp).
    :param direction: string, 'left', 'right' or 'both'. Determines whether the padding is added before or after
        the cut.
    :param preserve_id: When ``True``, preserves the cut ID before padding.
        Otherwise, a new random ID is generated for the padded cut (default).
    :param pad_value_dict: Optional dict that specifies what value should be used
        for padding arrays in custom attributes.
    :return: a padded MixedCut if duration is greater than this cut's duration, otherwise ``self``.
    """
    assert exactly_one_not_null(duration, num_frames, num_samples), (
        f"Expected only one of (duration, num_frames, num_samples) to be set: "
        f"got ({duration}, {num_frames}, {num_samples})"
    )
    if hasattr(cut, "custom") and isinstance(cut.custom, dict):
        from lhotse.array import TemporalArray

        arr_keys = [k for k, v in cut.custom.items() if isinstance(v, TemporalArray)]
        if len(arr_keys) > 0:
            padding_values_specified = (
                pad_value_dict is not None
                and all(k in pad_value_dict for k in arr_keys),
            )
            if not padding_values_specified:
                warnings.warn(
                    f"Cut being padded has custom TemporalArray attributes: {arr_keys}. "
                    f"We expected a 'pad_value_dict' argument with padding values for these attributes. "
                    f"We will proceed and use the default padding value (={DEFAULT_PADDING_VALUE})."
                )

    if duration is not None:
        if duration <= cut.duration:
            return cut
        total_num_frames = (
            compute_num_frames(
                duration=duration,
                frame_shift=cut.frame_shift,
                sampling_rate=cut.sampling_rate,
            )
            if cut.has_features
            else None
        )
        total_num_samples = (
            compute_num_samples(duration=duration, sampling_rate=cut.sampling_rate)
            if cut.has_recording
            else None
        )

    if num_frames is not None:
        assert cut.has_features, (
            "Cannot pad a cut using num_frames when it is missing pre-computed features "
            "(did you run cut.compute_and_store_features(...)?)."
        )
        total_num_frames = num_frames
        duration = total_num_frames * cut.frame_shift
        total_num_samples = (
            compute_num_samples(duration=duration, sampling_rate=cut.sampling_rate)
            if cut.has_recording
            else None
        )
        # It is possible that two cuts have the same number of frames,
        # but they differ in the number of samples.
        # In that case, we need to pad them anyway so that they have truly equal durations.
        if (
            total_num_frames <= cut.num_frames
            and duration <= cut.duration
            and (total_num_samples is None or total_num_samples <= cut.num_samples)
        ):
            return cut

    if num_samples is not None:
        assert cut.has_recording, (
            "Cannot pad a cut using num_samples when it is missing a Recording object "
            "(did you attach recording/recording set when creating the cut/cut set?)"
        )
        if num_samples <= cut.num_samples:
            return cut
        total_num_samples = num_samples
        duration = total_num_samples / cut.sampling_rate
        total_num_frames = (
            compute_num_frames(
                duration=duration,
                frame_shift=cut.frame_shift,
                sampling_rate=cut.sampling_rate,
            )
            if cut.has_features
            else None
        )

    padding_cut = PaddingCut(
        id=str(uuid4()),
        duration=round(duration - cut.duration, ndigits=8),
        feat_value=pad_feat_value,
        num_features=cut.num_features,
        # The num_frames and sampling_rate fields are tricky, because it is possible to create a MixedCut
        # from Cuts that have different sampling rates and frame shifts. In that case, we are assuming
        # that we should use the values from the reference cut, i.e. the first one in the mix.
        num_frames=(total_num_frames - cut.num_frames if cut.has_features else None),
        num_samples=(
            total_num_samples - cut.num_samples if cut.has_recording else None
        ),
        frame_shift=cut.frame_shift,
        sampling_rate=cut.sampling_rate,
        custom=pad_value_dict,
    )

    if direction == "right":
        padded = cut.append(padding_cut, preserve_id="left" if preserve_id else None)
    elif direction == "left":
        padded = padding_cut.append(cut, preserve_id="right" if preserve_id else None)
    elif direction == "both":
        padded = (
            padding_cut.truncate(duration=padding_cut.duration / 2)
            .append(cut, preserve_id="right" if preserve_id else None)
            .append(
                padding_cut.truncate(duration=padding_cut.duration / 2),
                preserve_id="left" if preserve_id else None,
            )
        )
    else:
        raise ValueError(f"Unknown type of padding: {direction}")

    return padded


def append(
    left_cut: Cut,
    right_cut: Cut,
    snr: Optional[Decibels] = None,
    preserve_id: Optional[str] = None,
) -> MixedCut:
    """Helper method for functional-style appending of Cuts."""
    return left_cut.append(right_cut, snr=snr, preserve_id=preserve_id)


def mix_cuts(cuts: Iterable[Cut]) -> MixedCut:
    """Return a MixedCut that consists of the input Cuts mixed with each other as-is."""
    # The following is a fold (accumulate/aggregate) operation; it starts with cuts[0], and mixes it with cuts[1];
    #  then takes their mix and mixes it with cuts[2]; and so on.
    return reduce(mix, cuts)


def append_cuts(cuts: Iterable[Cut]) -> Cut:
    """Return a MixedCut that consists of the input Cuts appended to each other as-is."""
    # The following is a fold (accumulate/aggregate) operation; it starts with cuts[0], and appends cuts[1] to it;
    #  then takes their it concatenation and appends cuts[2] to it; and so on.
    return reduce(append, cuts)


def compute_supervisions_frame_mask(
    cut: Cut,
    frame_shift: Optional[Seconds] = None,
    use_alignment_if_exists: Optional[str] = None,
):
    """
    Compute a mask that indicates which frames in a cut are covered by supervisions.

    :param cut: a cut object.
    :param frame_shift: optional frame shift in seconds; required when the cut does not have
        pre-computed features, otherwise ignored.
    :param use_alignment_if_exists: optional str (key from alignment dict); use the specified
        alignment type for generating the mask
    :returns a 1D numpy array with value 1 for **frames** covered by at least one supervision,
    and 0 for **frames** not covered by any supervision.
    """
    assert cut.has_features or frame_shift is not None, (
        f"No features available. "
        f"Either pre-compute features or provide frame_shift."
    )
    if cut.has_features:
        frame_shift = cut.frame_shift
        num_frames = cut.num_frames
    else:
        num_frames = compute_num_frames(
            duration=cut.duration,
            frame_shift=frame_shift,
            sampling_rate=cut.sampling_rate,
        )
    mask = np.zeros(num_frames, dtype=np.float32)
    for supervision in cut.supervisions:
        if (
            use_alignment_if_exists
            and supervision.alignment
            and use_alignment_if_exists in supervision.alignment
        ):
            for ali in supervision.alignment[use_alignment_if_exists]:
                st = round(ali.start / frame_shift) if ali.start > 0 else 0
                et = (
                    round(ali.end / frame_shift)
                    if ali.end < cut.duration
                    else num_frames
                )
                mask[st:et] = 1.0
        else:
            st = round(supervision.start / frame_shift) if supervision.start > 0 else 0
            et = (
                round(supervision.end / frame_shift)
                if supervision.end < cut.duration
                else num_frames
            )
            mask[st:et] = 1.0
    return mask


def create_cut_set_eager(
    recordings: Optional[RecordingSet] = None,
    supervisions: Optional[SupervisionSet] = None,
    features: Optional[FeatureSet] = None,
    output_path: Optional[Pathlike] = None,
    random_ids: bool = False,
) -> CutSet:
    """
    Create a :class:`.CutSet` from any combination of supervision, feature and recording manifests.
    At least one of ``recordings`` or ``features`` is required.

    The created cuts will be of type :class:`.MonoCut`, even when the recordings have multiple channels.
    The :class:`.MonoCut` boundaries correspond to those found in the ``features``, when available,
    otherwise to those found in the ``recordings``.

    When ``supervisions`` are provided, we'll be searching them for matching recording IDs
    and attaching to created cuts, assuming they are fully within the cut's time span.

    :param recordings: an optional :class:`~lhotse.audio.RecordingSet` manifest.
    :param supervisions: an optional :class:`~lhotse.supervision.SupervisionSet` manifest.
    :param features: an optional :class:`~lhotse.features.base.FeatureSet` manifest.
    :param output_path: an optional path where the :class:`.CutSet` is stored.
    :param random_ids: boolean, should the cut IDs be randomized. By default, use the recording ID
        with a loop index and a channel idx, i.e. "{recording_id}-{idx}-{channel}")
    :return: a new :class:`.CutSet` instance.
    """
    assert (
        features is not None or recordings is not None
    ), "At least one of 'features' or 'recordings' has to be provided."
    sup_ok, feat_ok, rec_ok = (
        supervisions is not None,
        features is not None,
        recordings is not None,
    )
    if feat_ok:
        # Case I: Features are provided.
        # Use features to determine the cut boundaries and attach recordings and supervisions as available.
        cuts = CutSet.from_cuts(
            MonoCut(
                id=str(uuid4())
                if random_ids
                else f"{feats.recording_id}-{idx}-{feats.channels}",
                start=feats.start,
                duration=feats.duration,
                channel=feats.channels,
                features=feats,
                recording=recordings[feats.recording_id] if rec_ok else None,
                # The supervisions' start times are adjusted if the features object starts at time other than 0s.
                supervisions=list(
                    supervisions.find(
                        recording_id=feats.recording_id,
                        channel=feats.channels,
                        start_after=feats.start,
                        end_before=feats.end,
                        adjust_offset=True,
                    )
                )
                if sup_ok
                else [],
            )
            for idx, feats in enumerate(features)
        )
    else:
        # Case II: Recordings are provided (and features are not).
        # Use recordings to determine the cut boundaries.
        cuts = CutSet.from_cuts(
            MonoCut(
                id=str(uuid4()) if random_ids else f"{recording.id}-{ridx}-{cidx}",
                start=0,
                duration=recording.duration,
                channel=channel,
                recording=recording,
                supervisions=list(
                    supervisions.find(recording_id=recording.id, channel=channel)
                )
                if sup_ok
                else [],
            )
            for ridx, recording in enumerate(recordings)
            # A single cut always represents a single channel. When a recording has multiple channels,
            # we create a new cut for each channel separately.
            for cidx, channel in enumerate(recording.channel_ids)
        )
    if output_path is not None:
        cuts.to_file(output_path)
    return cuts


def create_cut_set_lazy(
    output_path: Pathlike,
    recordings: Optional[RecordingSet] = None,
    supervisions: Optional[SupervisionSet] = None,
    features: Optional[FeatureSet] = None,
    random_ids: bool = False,
) -> CutSet:
    """
    Create a :class:`.CutSet` from any combination of supervision, feature and recording manifests.
    At least one of ``recordings`` or ``features`` is required.

    This method is the "lazy" variant, which allows to create a :class:`.CutSet` with a minimal memory usage.
    It has some extra requirements:

        - The user must provide an ``output_path``, where we will write the cuts as
            we create them. We'll return a lazily-opened :class:`CutSet` from that file.

        - ``recordings`` and ``features`` (if both provided) have to be of equal length
            and sorted by ``recording_id`` attribute of their elements.

        - ``supervisions`` (if provided) have to be sorted by ``recording_id``;
            note that there may be multiple supervisions with the same ``recording_id``,
            which is allowed.

    In addition, to prepare cuts in a fully memory-efficient way, make sure that:

        - All input manifests are stored in JSONL format and opened lazily
            with ``<manifest_class>.from_jsonl_lazy(path)`` method.

    For more details, see :func:`.create_cut_set_eager`.

    :param output_path: path to which we will write the cuts.
    :param recordings: an optional :class:`~lhotse.audio.RecordingSet` manifest.
    :param supervisions: an optional :class:`~lhotse.supervision.SupervisionSet` manifest.
    :param features: an optional :class:`~lhotse.features.base.FeatureSet` manifest.
    :param random_ids: boolean, should the cut IDs be randomized. By default, use the recording ID
        with a loop index and a channel idx, i.e. "{recording_id}-{idx}-{channel}")
    :return: a new :class:`.CutSet` instance.
    """
    assert (
        output_path is not None
    ), "You must provide the 'output_path' argument to create a CutSet lazily."
    assert (
        features is not None or recordings is not None
    ), "At least one of 'features' or 'recordings' has to be provided."
    sup_ok, feat_ok, rec_ok = (
        supervisions is not None,
        features is not None,
        recordings is not None,
    )
    for mtype, m in [
        ("recordings", recordings),
        ("supervisions", supervisions),
        ("features", features),
    ]:
        if m is not None and not m.is_lazy:
            logging.info(
                f"Manifest passed in argument '{mtype}' is not opened lazily; "
                f"open it with {type(m).__name__}.from_jsonl_lazy() to reduce the memory usage of this method."
            )
    if feat_ok:
        # Case I: Features are provided.
        # Use features to determine the cut boundaries and attach recordings and supervisions as available.

        recordings = iter(recordings) if rec_ok else itertools.repeat(None)
        # Find the supervisions that have corresponding recording_id;
        # note that if the supervisions are not sorted, we can't fail here,
        # because there might simply be no supervisions with that ID.
        # It's up to the user to make sure it's sorted properly.
        supervisions = iter(supervisions) if sup_ok else itertools.repeat(None)

        with CutSet.open_writer(output_path) as writer:
            for idx, feats in enumerate(features):
                rec = next(recordings)
                assert rec is None or rec.id == feats.recording_id, (
                    f"Mismatched recording_id: Features.recording_id == {feats.recording_id}, "
                    f"but Recording.id == '{rec.id}'"
                )
                sups = SupervisionSet.from_segments(
                    itertools.takewhile(
                        lambda s: s.recording_id == feats.recording_id, supervisions
                    )
                )
                cut = MonoCut(
                    id=str(uuid4())
                    if random_ids
                    else f"{feats.recording_id}-{idx}-{feats.channels}",
                    start=feats.start,
                    duration=feats.duration,
                    channel=feats.channels,
                    features=feats,
                    recording=rec,
                    # The supervisions' start times are adjusted if the features object starts at time other than 0s.
                    supervisions=list(
                        sups.find(
                            recording_id=feats.recording_id,
                            channel=feats.channels,
                            start_after=feats.start,
                            end_before=feats.end,
                            adjust_offset=True,
                        )
                    )
                    if sup_ok
                    else [],
                )
                writer.write(cut)
        return CutSet.from_jsonl_lazy(output_path)

    # Case II: Recordings are provided (and features are not).
    # Use recordings to determine the cut boundaries.

    supervisions = iter(supervisions) if sup_ok else itertools.repeat(None)

    with CutSet.open_writer(output_path) as writer:
        for ridx, recording in enumerate(recordings):
            # Find the supervisions that have corresponding recording_id;
            # note that if the supervisions are not sorted, we can't fail here,
            # because there might simply be no supervisions with that ID.
            # It's up to the user to make sure it's sorted properly.
            sups = SupervisionSet.from_segments(
                itertools.takewhile(
                    lambda s: s.recording_id == recording.id, supervisions
                )
            )
            # A single cut always represents a single channel. When a recording has multiple channels,
            # we create a new cut for each channel separately.
            for cidx, channel in enumerate(recording.channel_ids):
                cut = MonoCut(
                    id=str(uuid4()) if random_ids else f"{recording.id}-{ridx}-{cidx}",
                    start=0,
                    duration=recording.duration,
                    channel=channel,
                    recording=recording,
                    supervisions=list(
                        sups.find(recording_id=recording.id, channel=channel)
                    )
                    if sup_ok
                    else [],
                )
                writer.write(cut)

    return CutSet.from_jsonl_lazy(output_path)<|MERGE_RESOLUTION|>--- conflicted
+++ resolved
@@ -6,12 +6,8 @@
 from dataclasses import dataclass, field
 from functools import partial, reduce
 from itertools import chain, islice
-<<<<<<< HEAD
-from math import ceil, floor
+from math import ceil, floor, isclose
 from operator import add
-=======
-from math import ceil, floor, isclose
->>>>>>> ad03676c
 from pathlib import Path
 from typing import (
     Any,
@@ -1843,17 +1839,13 @@
             frame_shift=extractor.frame_shift,
         )
 
-<<<<<<< HEAD
+    def fill_supervision(self, *args, **kwargs) -> "PaddingCut":
+        """
+        Just for consistency with :class`.MonoCut` and :class:`.MixedCut`.
+        """
+        return self
+
     def map_supervisions(self, transform_fn: Callable[[Any], Any]) -> "PaddingCut":
-=======
-    def fill_supervision(self, *args, **kwargs) -> "PaddingCut":
-        """
-        Just for consistency with :class`.MonoCut` and :class:`.MixedCut`.
-        """
-        return self
-
-    def map_supervisions(self, transform_fn: Callable[[Any], Any]) -> Cut:
->>>>>>> ad03676c
         """
         Just for consistency with :class:`.MonoCut` and :class:`.MixedCut`.
 
